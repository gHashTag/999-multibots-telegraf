--- conflicted
+++ resolved
@@ -1,18 +1,4 @@
-<<<<<<< HEAD
-# 999-multibots-telegraf
-
-This project contains a set of Telegram bots with various functionalities, including image generation, video generation, and more. See the module-level README files for details.
-
-## Key Modules
-
-- [localImageToVideo](src/modules/localImageToVideo/README.md): This module generates videos from images using the Replicate API.
-
-More modules will be documented soon.
-
-# NeuroBlogger - Мультибот система на Telegraf
-=======
 # 🚀 NeuroBlogger - Система на Telegraf.js
->>>>>>> 624f3633
 
 Система для управления несколькими Telegram-ботами через единый сервер.
 
