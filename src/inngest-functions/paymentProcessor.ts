--- conflicted
+++ resolved
@@ -4,55 +4,6 @@
 import { sendTransactionNotification } from '@/helpers/sendTransactionNotification'
 import { getUserBalance, updateUserBalance } from '@/core/supabase'
 import { v4 as uuidv4 } from 'uuid'
-<<<<<<< HEAD
-import {
-  TransactionType,
-  TRANSACTION_DESCRIPTIONS,
-  DETAILED_TRANSACTION_DESCRIPTIONS,
-  SERVICE_KEYS,
-} from '@/interfaces/payments.interface'
-import { TelegramId } from '@/interfaces/telegram.interface'
-
-// Кэш для отслеживания обработанных платежей
-const processedPayments = new Map<string, { time: number }>()
-
-interface PaymentProcessorEvent {
-  data: {
-    telegram_id: TelegramId
-    amount: number
-    type: TransactionType
-    description: string
-    bot_name: string
-    metadata?: Record<string, unknown>
-    operation_id?: string
-    inv_id?: string
-    service_type?: string
-  }
-}
-
-// Функция для получения детального описания транзакции
-function getDetailedDescription(
-  type: TransactionType,
-  service?: string
-): string {
-  if (!service) {
-    return TRANSACTION_DESCRIPTIONS[type]
-  }
-
-  const serviceDescriptions = DETAILED_TRANSACTION_DESCRIPTIONS[type]
-  return serviceDescriptions[service] || serviceDescriptions.default
-}
-
-// Функция для определения сервиса из описания
-function getServiceFromDescription(description: string): string {
-  const serviceKeys = Object.values(SERVICE_KEYS)
-  for (const service of serviceKeys) {
-    if (description.toLowerCase().includes(service.toLowerCase())) {
-      return service
-    }
-  }
-  return 'default'
-=======
 import { TransactionType } from '@/interfaces/payments.interface'
 import { TelegramId } from '@/interfaces/telegram.interface'
 import { getUserByTelegramId } from '@/core/supabase/getUserByTelegramId'
@@ -70,7 +21,6 @@
   service_type?: string
   operation_id?: string
   metadata?: Record<string, any>
->>>>>>> 19afc2e2
 }
 
 /**
