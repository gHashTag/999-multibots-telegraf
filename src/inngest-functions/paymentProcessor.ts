--- conflicted
+++ resolved
@@ -1,11 +1,6 @@
 import { inngest } from '@/inngest-functions/clients'
 import { logger } from '@/utils/logger'
 import { supabase } from '@/core/supabase'
-<<<<<<< HEAD
-import { sendTransactionNotification } from '@/helpers/sendTransactionNotification'
-import { getUserBalance } from '@/core/supabase'
-import { v4 as uuidv4 } from 'uuid'
-=======
 import { generateInvId } from '@/utils/generateInvId'
 import { getBotByName } from '@/core/bot'
 import { getUserByTelegramId } from '@/core/supabase/getUserByTelegramId'
@@ -31,7 +26,6 @@
   }
 }
 
->>>>>>> 471ecc62
 /**
  * Функция Inngest для обработки платежей с шагами
  */
@@ -41,18 +35,6 @@
     retries: 3,
   },
   { event: 'payment/process' },
-<<<<<<< HEAD
-  async ({ event }) => {
-    const { telegram_id, amount, type, description, bot_name, inv_id } =
-      event.data
-
-    logger.info('🚀 Обработка платежа:', {
-      description: 'Processing payment',
-      telegram_id,
-      amount,
-      type,
-    })
-=======
   async ({ event, step }) => {
     try {
       const {
@@ -71,9 +53,9 @@
         const key = `${telegram_id}:${amount}:${type}:${providedDescription}`
         const existingPayment = processedPayments.get(key)
 
-        if (existingPayment && Date.now() - existingPayment.time < 5000) {
-          throw new Error('Дубликат платежа')
-        }
+    try {
+      // Получаем текущий баланс до транзакции
+      const currentBalance = await getUserBalance(telegram_id, bot_name)
 
         processedPayments.set(key, { time: Date.now() })
         return id
@@ -113,39 +95,13 @@
           p_operation_id: operationId,
           p_metadata: safeMetadata,
         })
->>>>>>> 471ecc62
 
-    try {
-      // Получаем текущий баланс до транзакции
-      const currentBalance = await getUserBalance(telegram_id, bot_name)
-
-      const { data: payment, error } = await supabase
-        .from('payments_v2')
-        .upsert([
-          {
-            inv_id,
-            telegram_id,
+        if (error) {
+          logger.error('❌ Ошибка при обработке платежа:', {
+            description: 'Error processing payment',
+            error: error.message,
+            telegram_id: telegram_id.toString(),
             amount,
-<<<<<<< HEAD
-            stars: amount,
-            type,
-            description,
-            bot_name,
-            status: 'COMPLETED',
-            payment_method: 'balance',
-            currency: 'STARS',
-          },
-        ])
-        .select('*')
-        .single()
-
-      if (error) {
-        console.error('❌ ❌ Ошибка при создании записи о платеже:', {
-          description: 'Error creating payment record',
-          error: error.message,
-          error_details: error,
-          telegram_id,
-=======
             type,
           })
           throw error
@@ -166,27 +122,6 @@
           type,
           telegram_id,
         })
-
-        const { bot } = getBotByName(bot_name)
-        if (!bot) {
-          throw new Error('Bot not found')
-        }
-
-        // Получаем данные пользователя для определения языка
-        const userData = await getUserByTelegramId(telegram_id)
-        const isRu = userData?.language_code === 'ru'
-
-        await sendTransactionNotification({
-          telegram_id,
-          operationId,
-          amount,
-          currentBalance: paymentResult.old_balance,
-          newBalance: paymentResult.new_balance,
-          description,
-          isRu,
-          bot: bot.telegram,
->>>>>>> 471ecc62
-        })
         throw new Error('Payment creation failed')
       }
 
@@ -204,18 +139,32 @@
         bot_name,
       })
 
-<<<<<<< HEAD
-      logger.info('✅ Платеж успешно обработан:', {
-        description: 'Payment processed successfully',
-        payment_id: payment?.payment_id,
-        telegram_id,
-        amount,
-        currentBalance,
-        newBalance,
+        // Получаем данные пользователя для определения языка
+        const userData = await getUserByTelegramId(telegram_id)
+        const isRu = userData?.language_code === 'ru'
+
+        await sendTransactionNotification({
+          telegram_id,
+          operationId,
+          amount,
+          currentBalance: paymentResult.old_balance,
+          newBalance: paymentResult.new_balance,
+          description,
+          isRu,
+          bot: bot.telegram,
+        })
+
+        return {
+          telegram_id,
+          amount,
+          type,
+          description,
+          operationId,
+          oldBalance: paymentResult.old_balance,
+          newBalance: paymentResult.new_balance,
+        }
       })
 
-      return payment
-=======
       return {
         success: true,
         payment_id: paymentResult.payment_id,
@@ -224,7 +173,6 @@
         amount: paymentResult.amount,
         operation_id: paymentResult.operation_id,
       }
->>>>>>> 471ecc62
     } catch (error) {
       logger.error('❌ Ошибка при обработке платежа:', {
         description: 'Error processing payment',
