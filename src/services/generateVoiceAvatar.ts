--- conflicted
+++ resolved
@@ -1,10 +1,6 @@
 import axios from 'axios'
 import { SECRET_API_KEY, API_URL } from '@/config'
-<<<<<<< HEAD
-import { type MyContext } from '@/interfaces'
-=======
 import type { MyContext } from '@/interfaces'
->>>>>>> 2a27c6c5
 import { sendGenericErrorMessage } from '@/menu'
 
 interface VoiceAvatarResponse {
