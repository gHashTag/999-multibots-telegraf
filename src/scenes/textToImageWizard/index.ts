--- conflicted
+++ resolved
@@ -1,42 +1,20 @@
 import { Scenes, Markup } from 'telegraf'
-<<<<<<< HEAD
-import type { MyContext } from '@/interfaces'
-import { imageModelPrices } from '@/price/models/imageModelPrices'
-=======
 import { MyContext } from '../../interfaces'
 import { imageModelPrices } from '@/price/models'
 import { handleHelpCancel } from '@/handlers'
->>>>>>> 783db1e7
 import { sendGenericErrorMessage } from '@/menu'
 import { generateTextToImage } from '@/services/generateTextToImage'
-import {
-  getUserBalance,
-  setPayments,
-  invalidateBalanceCache,
-} from '@/core/supabase'
-import {
-  validateAndCalculateImageModelPrice,
-  sendBalanceMessage,
-} from '@/price/helpers'
-<<<<<<< HEAD
-import { createHelpButton } from '@/menu/buttons'
+import { getUserBalance } from '@/core/supabase'
 import { isRussian } from '@/helpers/language'
 import {
-  PaymentType,
-  PaymentStatus,
-  Currency,
-} from '@/interfaces/payments.interface'
-import type { ModeEnum } from '@/interfaces/modes'
-// import { IMAGE_MODELS_CONFIG } from '@/config/models.config' // Неправильный конфиг
-
-// Возвращаем экспорт
-=======
+  sendBalanceMessage,
+  validateAndCalculateImageModelPrice,
+} from '@/price/helpers'
 import { logger } from '@/utils/logger'
 
 import { createHelpCancelKeyboard } from '@/menu'
 import { getUserProfileAndSettings } from '@/db/userSettings'
 
->>>>>>> 783db1e7
 export const textToImageWizard = new Scenes.WizardScene<MyContext>(
   'text_to_image',
   async ctx => {
@@ -105,6 +83,11 @@
       return ctx.scene.leave()
     }
 
+    const isCancel = await handleHelpCancel(ctx)
+    if (isCancel) {
+      return ctx.scene.leave()
+    }
+
     const modelShortName = message.text
     const selectedModelEntry = Object.entries(imageModelPrices).find(
       ([, modelInfo]) => modelInfo.shortName === modelShortName
@@ -167,7 +150,7 @@
         isRu
           ? 'Пожалуйста, введите текст для генерации изображения.'
           : 'Please enter text to generate an image.',
-        Markup.inlineKeyboard([[createHelpButton()]])
+        createHelpCancelKeyboard(isRu)
       )
 
       return ctx.wizard.next()
@@ -214,17 +197,6 @@
       return ctx.scene.leave()
     }
 
-<<<<<<< HEAD
-    const text = message.text
-    ctx.session.prompt = text
-
-    const userId = ctx.from.id.toString()
-    const botName = ctx.botInfo.username || 'unknown_bot'
-
-    const currentBalance = await getUserBalance(userId, botName)
-
-    const price = await validateAndCalculateImageModelPrice(
-=======
     // Устанавливаем выбранную модель в настройки ПЕРЕД вызовом
     if (ctx.session.selectedModel) {
       settings.imageModel = ctx.session.selectedModel
@@ -243,165 +215,14 @@
     // Используем новую сигнатуру generateTextToImage
     await generateTextToImage(
       prompt,
->>>>>>> 783db1e7
       ctx.session.selectedModel,
-      Object.keys(imageModelPrices),
-      currentBalance,
+      1,
+      ctx.from.id.toString(),
       isRu,
-<<<<<<< HEAD
-      ctx
-=======
       ctx,
       ctx.botInfo?.username
->>>>>>> 783db1e7
-    )
-
-    if (price === null) {
-      return ctx.scene.leave()
-    }
-
-    try {
-      await setPayments({
-        telegram_id: userId,
-        OutSum: '0',
-        InvId: null,
-        stars: price,
-        currency: Currency.XTR,
-        status: PaymentStatus.COMPLETED,
-        type: PaymentType.MONEY_OUTCOME,
-        payment_method: 'Internal',
-        metadata: { prompt: text, model: ctx.session.selectedModel },
-        bot_name: botName,
-        language: isRu ? 'ru' : 'en',
-        subscription_type: null,
-      })
-
-      await invalidateBalanceCache(userId)
-
-      await generateTextToImage(
-        text,
-        ctx.session.selectedModel,
-        1,
-        userId,
-        isRu,
-        ctx,
-        botName
-      )
-
-      return ctx.scene.leave()
-    } catch (error) {
-      console.error('Error generating image:', error)
-      await sendGenericErrorMessage(ctx, isRu, error as Error)
-      return ctx.scene.leave()
-    }
+    )
+
+    return ctx.scene.leave()
   }
-)
-
-textToImageWizard.action(/select_image_model:(.+)/, async ctx => {
-  const model_id = ctx.match[1] // model_id это ключ из imageModelPrices
-  const model = imageModelPrices[model_id] // Получаем модель по ключу
-  if (!model) {
-    await ctx.answerCbQuery('Model not found!')
-    return
-  }
-  ctx.session.selectedModel = model_id // Сохраняем ключ модели
-  await ctx.answerCbQuery(`Selected model: ${model.shortName}`) // Используем shortName
-
-  const isRu = isRussian(ctx)
-  await ctx.reply(
-    isRu
-      ? '✏️ Введите промпт для генерации изображения:'
-      : '✏️ Enter the prompt for image generation:',
-    Markup.inlineKeyboard([[createHelpButton()]])
-  )
-
-  ctx.wizard.selectStep(ctx.wizard.cursor + 1)
-})
-
-textToImageWizard.on('text', async ctx => {
-  if (ctx.wizard.cursor === 2) {
-    if (ctx.message && 'text' in ctx.message && ctx.from) {
-      const promptText = ctx.message.text
-      ctx.session.prompt = promptText
-      const isRu = isRussian(ctx)
-      const userId = ctx.from.id.toString()
-      const botName = ctx.botInfo?.username || 'unknown_bot'
-
-      if (!ctx.session.selectedModel) {
-        await ctx.reply(
-          isRu ? 'Ошибка: Модель не выбрана.' : 'Error: Model not selected.'
-        )
-        return ctx.scene.reenter()
-      }
-
-      const modelId = ctx.session.selectedModel
-      const model = imageModelPrices[modelId]
-
-      if (!model) {
-        await ctx.reply(
-          isRu
-            ? 'Ошибка: Конфигурация модели не найдена.'
-            : 'Error: Model configuration not found.'
-        )
-        return ctx.scene.reenter()
-      }
-
-      const currentBalance = await getUserBalance(userId, botName)
-
-      const price = await validateAndCalculateImageModelPrice(
-        modelId,
-        Object.keys(imageModelPrices),
-        currentBalance,
-        isRu,
-        ctx
-      )
-
-      if (price === null) {
-        return ctx.scene.leave()
-      }
-
-      try {
-        await setPayments({
-          telegram_id: userId,
-          OutSum: '0',
-          InvId: null,
-          stars: price,
-          currency: Currency.XTR,
-          status: PaymentStatus.COMPLETED,
-          type: PaymentType.MONEY_OUTCOME,
-          payment_method: 'Internal',
-          metadata: { prompt: promptText, model: modelId },
-          bot_name: botName,
-          language: isRu ? 'ru' : 'en',
-          subscription_type: null,
-        })
-
-        await invalidateBalanceCache(userId)
-
-        await generateTextToImage(
-          promptText,
-          modelId,
-          1,
-          userId,
-          isRu,
-          ctx,
-          botName
-        )
-      } catch (error) {
-        console.error('Error generating image:', error)
-        await sendGenericErrorMessage(ctx, isRu, error as Error)
-      }
-
-      return ctx.scene.leave()
-    } else {
-      const isRu = isRussian(ctx)
-      await ctx.reply(
-        isRu
-          ? 'Пожалуйста, введите текстовый промпт.'
-          : 'Please enter a text prompt.'
-      )
-    }
-  } else {
-    console.log('Ignoring text input on step:', ctx.wizard.cursor)
-  }
-})+)