--- conflicted
+++ resolved
@@ -447,7 +447,6 @@
   const isRu = ctx.from?.language_code === 'ru'
 
   try {
-<<<<<<< HEAD
     // --- ДОБАВИТЬ ЯВНУЮ ОБРАБОТКУ SUBSCRIPTION_SCENE (на всякий случай) ---
     if (String(mode) === String(ModeEnum.SubscriptionScene)) {
       console.log(
@@ -466,11 +465,6 @@
     // --- КОНЕЦ ДОБАВЛЕНИЯ ---
 
     // Переход к соответствующей сцене в зависимости от режима
-=======
-    // Используем switch для обработки разных режимов
-    let targetScene: string | null = null
-
->>>>>>> 7d572cd6
     logger.info({
       message: `[enterTargetScene] Подготовка к переключению на сцену: ${mode}`,
       telegramId,
@@ -537,7 +531,36 @@
       case ModeEnum.PaymentScene:
         targetScene = ModeEnum.PaymentScene // Переходим в сцену выбора оплаты
         break
-<<<<<<< HEAD
+      case ModeEnum.Help:
+        logger.info({
+          message: `[enterTargetScene] Переход к сцене помощи`,
+          telegramId,
+          function: 'enterTargetScene',
+          fromMode: mode,
+          toScene: 'helpScene',
+        })
+        result = await ctx.scene.enter('helpScene')
+        break
+      case ModeEnum.MainMenu:
+        logger.info({
+          message: `[enterTargetScene] Переход к сцене главного меню`,
+          telegramId,
+          function: 'enterTargetScene',
+          fromMode: mode,
+          toScene: ModeEnum.MainMenu,
+        })
+        result = await ctx.scene.enter(ModeEnum.MainMenu)
+        break
+      case ModeEnum.StartScene:
+        logger.info({
+          message: `[enterTargetScene] Переход к сцене старта`,
+          telegramId,
+          function: 'enterTargetScene',
+          fromMode: mode,
+          toScene: ModeEnum.StartScene,
+        })
+        result = await ctx.scene.enter(ModeEnum.StartScene)
+        break
       case ModeEnum.SubscriptionScene:
         logger.info({
           message: `[enterTargetScene] Переход к сцене подписки`,
@@ -548,9 +571,6 @@
         })
         result = await ctx.scene.enter(ModeEnum.SubscriptionScene)
         break
-=======
-      // Добавьте другие режимы по мере необходимости
->>>>>>> 7d572cd6
       default:
         logger.error({
           message: `[enterTargetScene] Неизвестный или необработанный режим: ${mode}. Возврат в главное меню.`,
@@ -624,7 +644,6 @@
             ? fallbackError.message
             : String(fallbackError),
       })
-<<<<<<< HEAD
       return ctx.scene.leave() // Последнее средство - просто выходим из всех сцен
     } finally {
       console.log(
@@ -638,8 +657,6 @@
         step: 'switch_completed',
         result: 'success',
       })
-=======
->>>>>>> 7d572cd6
     }
   }
 }