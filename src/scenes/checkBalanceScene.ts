--- conflicted
+++ resolved
@@ -6,8 +6,7 @@
   sendBalanceMessage,
 } from '@/price/helpers'
 import { getUserInfo } from '@/handlers/getUserInfo'
-import { ModeEnum, CostCalculationParams } from '@/interfaces/modes'
-import { starCost, SYSTEM_CONFIG } from '@/price/constants'
+import { ModeEnum } from '@/interfaces/modes'
 import { logger } from '@/utils/logger'
 import {
   getUserDetailsSubscription,
@@ -19,8 +18,8 @@
 import { PaymentType } from '@/interfaces/payments.interface'
 import {
   calculateFinalStarPrice,
-  CalculationParams,
-  CostCalculationResult,
+  type CalculationParams,
+  type CostCalculationResult,
 } from '@/price/calculator'
 
 // Интерфейс для возвращаемого значения
@@ -32,289 +31,320 @@
   isExist: boolean // Найден ли пользователь
 }
 
-<<<<<<< HEAD
-=======
-interface ConversionRates {
-  costPerStarInDollars: number
-  costPerStepInStars: number
-  rublesToDollarsRate: number
-}
-
-// Определяем конверсии
-export const conversionRates: ConversionRates = {
-  costPerStepInStars: 0.25,
-  costPerStarInDollars: 0.016,
-  rublesToDollarsRate: 100,
-}
-
-export const conversionRatesV2: ConversionRates = {
-  costPerStepInStars: 2.1,
-  costPerStarInDollars: 0.016,
-  rublesToDollarsRate: 100,
-}
-
-export function calculateCostInStars(
-  steps: number,
-  rates: { costPerStepInStars: number }
-): number {
-  const totalCostInStars = steps * rates.costPerStepInStars
-  return parseFloat(totalCostInStars.toFixed(2))
-}
-
-export function calculateCostInDollars(
-  steps: number,
-  rates: { costPerStepInStars: number; costPerStarInDollars: number }
-): number {
-  const totalCostInDollars =
-    steps * rates.costPerStepInStars * rates.costPerStarInDollars
-  return parseFloat(totalCostInDollars.toFixed(2))
-}
-
-export function calculateCostInRubles(
-  steps: number,
-  rates: {
-    costPerStepInStars: number
-    costPerStarInDollars: number
-    rublesToDollarsRate: number
-  }
-): number {
-  const totalCostInRubles =
-    steps *
-    rates.costPerStepInStars *
-    rates.costPerStarInDollars *
-    rates.rublesToDollarsRate
-  return parseFloat(totalCostInRubles.toFixed(2))
-}
-
-export const stepOptions = {
-  v1: [1000, 1500, 2000, 2500, 3000, 3500, 4000, 4500, 5000, 5500, 6000],
-  v2: [100, 200, 300, 400, 500, 600, 700, 800, 1000],
-}
-
-export const costDetails = {
-  v1: stepOptions.v1.map(steps => calculateCost(steps, 'v1')),
-  v2: stepOptions.v2.map(steps => calculateCost(steps, 'v2')),
-}
-
-export interface CostDetails {
-  steps: number
-  stars: number
-  rubles: number
-  dollars: number
-}
-
-export function calculateCost(
-  steps: number,
-  version: 'v1' | 'v2' = 'v1'
-): CostDetails {
-  const rates = version === 'v1' ? conversionRates : conversionRatesV2
-  const baseCost = steps * rates.costPerStepInStars
-
-  return {
-    steps,
-    stars: baseCost,
-    dollars: baseCost * rates.costPerStarInDollars,
-    rubles: baseCost * rates.costPerStarInDollars * rates.rublesToDollarsRate,
+// Функция проверки баланса и данных пользователя
+export async function checkUser(ctx: MyContext): Promise<UserStatus | null> {
+  const telegramId = ctx.from?.id?.toString() || 'unknown'
+  logger.info({
+    message: '🚀 [CheckBalanceScene] Вход в сцену проверки баланса',
+    telegramId,
+    function: 'checkBalanceScene.enter',
+    sessionMode: ctx.session?.mode,
+    sessionData: JSON.stringify(ctx.session || {}),
+  })
+
+  console.log('💵 CASE: checkBalanceScene')
+  // Шаг 1: Получаем ID и режим
+  const { telegramId: userId } = getUserInfo(ctx)
+  const mode = ctx.session.mode as ModeEnum
+  const isRu = ctx.from?.language_code === 'ru'
+
+  logger.info({
+    message: `[CheckBalanceScene] Запрошен режим: ${mode} пользователем: ${userId}`,
+    telegramId: userId,
+    mode,
+    language: isRu ? 'ru' : 'other',
+    function: 'checkBalanceScene.enter',
+    step: 'identifying_user_and_mode',
+  })
+
+  try {
+    // --- ШАГ 2: ПОЛУЧЕНИЕ ДАННЫХ ПОЛЬЗОВАТЕЛЯ ---
+    logger.info({
+      message: `[CheckBalanceScene] Получение данных пользователя из БД`,
+      telegramId,
+      function: 'checkBalanceScene.enter',
+      step: 'fetching_user_data',
+    })
+
+    // Передаем ID пользователя как строку
+    const userDetails = await getUserDetailsSubscription(ctx.from.id.toString())
+
+    logger.info({
+      message: `[CheckBalanceScene] Данные пользователя получены`,
+      telegramId,
+      function: 'checkBalanceScene.enter',
+      step: 'user_data_fetched',
+      userExists: userDetails.isExist,
+      subscriptionActive: userDetails.isSubscriptionActive,
+      subscriptionType: userDetails.subscriptionType,
+      stars: userDetails.stars,
+    })
+
+    // --- ШАГ 3: ПРОВЕРКА СУЩЕСТВОВАНИЯ ---
+    if (!userDetails.isExist) {
+      logger.warn({
+        message: `[CheckBalanceScene] Пользователь ${telegramId} не найден в БД. Перенаправление в StartScene.`,
+        telegramId,
+        function: 'checkBalanceScene.enter',
+        step: 'user_not_found',
+        result: 'redirect_to_start',
+      })
+      await ctx.reply(
+        isRu
+          ? '❌ Не удалось найти ваш профиль. Пожалуйста, перезапустите бота командой /start.'
+          : '❌ Could not find your profile. Please restart the bot with /start.'
+      )
+      return null
+    }
+
+    // Шаг 4: ПРОВЕРКА ПОДПИСКИ
+    if (!userDetails.isSubscriptionActive) {
+      logger.warn({
+        message: `[CheckBalanceScene] Пользователь ${telegramId} НЕ имеет активной подписки. Перенаправление в StartScene.`,
+        telegramId,
+        function: 'checkBalanceScene.enter',
+        step: 'subscription_check_failed',
+        subscriptionType: userDetails.subscriptionType,
+        mode,
+        result: 'redirect_to_start',
+      })
+      return null
+    } else {
+      logger.info({
+        message: `[CheckBalanceScene] Подписка активна для пользователя ${telegramId}. Тип: ${userDetails.subscriptionType}`,
+        telegramId,
+        function: 'checkBalanceScene.enter',
+        step: 'subscription_check_passed',
+        subscriptionType: userDetails.subscriptionType,
+        mode,
+      })
+    }
+
+    // Шаг 5: ПРОВЕРКА БАЛАНСА
+    const currentBalance = userDetails.stars
+
+    // Рассчитываем стоимость с помощью центральной функции
+    // TODO: Передавать актуальные параметры (modelId, steps) из сессии, если они есть
+    const costParams: CalculationParams = {}
+    const costResult: CostCalculationResult | null = calculateFinalStarPrice(
+      mode,
+      costParams
+    )
+
+    // Проверяем, удалось ли рассчитать стоимость
+    if (costResult === null) {
+      logger.error(
+        '[CheckBalanceScene] Не удалось рассчитать стоимость для режима',
+        { telegramId, mode, costParams }
+      )
+      await ctx.reply(
+        isRu
+          ? '❌ Произошла ошибка при расчете стоимости. Попробуйте позже.'
+          : '❌ An error occurred while calculating the cost. Please try again later.'
+      )
+      return null
+    }
+
+    const requiredStars = costResult.stars // Получаем звезды из результата
+
+    logger.info({
+      message: `[CheckBalanceScene] Проверка баланса для режима: ${mode}`,
+      telegramId,
+      function: 'checkBalanceScene.enter',
+      step: 'balance_check',
+      mode,
+      cost: requiredStars, // Используем звезды из результата
+      balance: currentBalance,
+      hasEnoughBalance: currentBalance >= requiredStars, // Сравниваем звезды
+    })
+
+    // Шаг 6: Показываем баланс и стоимость, если функция платная
+    if (requiredStars > 0) {
+      logger.info({
+        message: `[CheckBalanceScene] Отображение информации о балансе для платной функции`,
+        telegramId,
+        function: 'checkBalanceScene.enter',
+        step: 'displaying_balance_info',
+        mode,
+        cost: requiredStars, // Используем звезды из результата
+        balance: currentBalance,
+      })
+
+      // Передаем и баланс и уровень из userDetails
+      await sendBalanceMessage(
+        ctx,
+        currentBalance,
+        requiredStars, // Передаем звезды
+        isRu,
+        ctx.botInfo.username
+      )
+    }
+
+    // Шаг 7: ПРОВЕРКА ДОСТАТОЧНОСТИ БАЛАНСА
+    if (currentBalance < requiredStars) {
+      logger.warn({
+        message: `[CheckBalanceScene] Недостаточно баланса для режима: ${mode}`,
+        telegramId,
+        function: 'checkBalanceScene.enter',
+        step: 'insufficient_balance',
+        mode,
+        cost: requiredStars, // Используем звезды из результата
+        balance: currentBalance,
+        deficit: requiredStars - currentBalance, // Вычитаем звезды
+        result: 'access_denied',
+      })
+      // Отправляем сообщение о нехватке звезд
+      await sendInsufficientStarsMessage(ctx, isRu)
+      // Выходим из сцены, т.к. баланса не хватает
+      logger.info({
+        message: `[CheckBalanceScene] Выход из сцены из-за недостатка баланса`,
+        telegramId,
+        function: 'checkBalanceScene.enter',
+        step: 'scene_leave',
+        reason: 'insufficient_balance',
+      })
+      return null
+    }
+
+    // Если все проверки пройдены (достаточно баланса)
+    logger.info({
+      message: `[CheckBalanceScene] Все проверки пройдены, доступ разрешен для режима: ${mode}`,
+      telegramId,
+      function: 'checkBalanceScene.enter',
+      step: 'all_checks_passed',
+      mode,
+      cost: requiredStars, // Используем звезды из результата
+      balance: currentBalance,
+      result: 'access_granted',
+    })
+
+    return {
+      stars: currentBalance,
+      level: 0, // Assuming level is not provided in the userDetails
+      subscriptionType: userDetails.subscriptionType,
+      isSubscriptionActive: userDetails.isSubscriptionActive,
+      isExist: userDetails.isExist,
+    }
+  } catch (error) {
+    console.error('[DEBUG CheckBalanceScene Enter] Error caught:', error) // Добавлено
+    logger.error({
+      message: `[CheckBalanceScene] Ошибка при проверке баланса`,
+      telegramId,
+      function: 'checkBalanceScene.enter',
+      mode: ctx.session?.mode,
+      error: error instanceof Error ? error.message : String(error),
+      stack: error instanceof Error ? error.stack : undefined,
+    })
+    return null
   }
 }
 
-// НОВАЯ ФУНКЦИЯ: Расчет конечной стоимости в звездах из базовой в долларах
-function calculateFinalStarCostFromDollars(baseDollarCost: number): number {
-  // Предполагаем, что interestRate - это множитель наценки (например, 1.2 для 20%)
-  // Если interestRate - это процент (например, 20), то формула будет (baseDollarCost / starCost) * (1 + SYSTEM_CONFIG.interestRate / 100)
-  // Используем текущую логику расчета рублей как пример: умножаем на interestRate
-  const finalCost = (baseDollarCost / starCost) * SYSTEM_CONFIG.interestRate
-  return parseFloat(finalCost.toFixed(2))
-}
-
-export const BASE_COSTS: Partial<Record<ModeEnum, CostValue>> = {
-  [ModeEnum.DigitalAvatarBody]: (steps: number) => {
-    const cost = calculateCost(steps, 'v1')
-    return cost.stars
-  },
-  [ModeEnum.DigitalAvatarBodyV2]: (steps: number) => {
-    const cost = calculateCost(steps, 'v2')
-    return cost.stars
-  },
-  [ModeEnum.NeuroPhoto]: calculateFinalStarCostFromDollars(0.16),
-  [ModeEnum.NeuroPhotoV2]: calculateFinalStarCostFromDollars(0.14),
-  [ModeEnum.NeuroAudio]: calculateFinalStarCostFromDollars(0.12),
-  [ModeEnum.ImageToPrompt]: calculateFinalStarCostFromDollars(0.03),
-  [ModeEnum.Avatar]: 0,
-  [ModeEnum.ChatWithAvatar]: 0,
-  [ModeEnum.SelectModel]: 0,
-  [ModeEnum.SelectAiTextModel]: 0,
-  [ModeEnum.Voice]: calculateFinalStarCostFromDollars(0.9),
-  [ModeEnum.TextToSpeech]: calculateFinalStarCostFromDollars(0.12),
-  [ModeEnum.ImageToVideo]: 0,
-  [ModeEnum.TextToVideo]: 0,
-  [ModeEnum.TextToImage]: 0,
-  [ModeEnum.LipSync]: calculateFinalStarCostFromDollars(0.9),
-  [ModeEnum.VoiceToText]: calculateFinalStarCostFromDollars(0.08),
-}
-
-export type CostValue = number | ((steps: number) => number)
-// Определяем стоимость для каждого режима
-
-export function calculateModeCost(
-  params: CostCalculationParams
-): CostCalculationResult {
-  const { mode, steps = 0, numImages = 1 } = params
+// Функция для обновления баланса пользователя
+export async function updateUserBalanceLocal(
+  ctx: MyContext,
+  amount: number,
+  type: PaymentType,
+  serviceType?: ModeEnum
+): Promise<boolean> {
+  const telegramId = ctx.from?.id?.toString() || 'unknown'
 
   try {
-    let stars = 0
-
-    let normalizedMode = mode
-    if (mode === ModeEnum.NeuroPhotoV2) {
-      normalizedMode = ModeEnum.NeuroPhotoV2
+    const success = await updateUserBalance(
+      telegramId,
+      amount,
+      type,
+      `Списание за режим ${serviceType}`,
+      { service_type: serviceType, bot_name: ctx.botInfo.username }
+    )
+
+    if (success) {
+      invalidateBalanceCache(telegramId) // Инвалидируем кэш баланса
+      const newBalance = await getUserBalance(telegramId) // Получаем актуальный баланс
       logger.info({
-        message: '🔄 Использован алиас режима',
-        description: 'Mode alias used',
-        originalMode: mode,
-        normalizedMode,
-      })
-    }
-
-    const costValue = BASE_COSTS[normalizedMode as keyof typeof BASE_COSTS]
-
-    if (costValue === undefined) {
+        message: `[EnterTargetSceneWrapper] ✅ Звезды списаны, баланс обновлен`,
+        telegramId,
+        mode: serviceType,
+        cost: amount,
+        balanceAfter: newBalance,
+        function: 'enterTargetSceneWrapper',
+      })
+      return true
+    } else {
       logger.error({
-        message: '❌ Неизвестный режим или стоимость не определена',
-        description: 'Unknown mode or cost not defined in BASE_COSTS',
-        mode,
-        normalizedMode,
-      })
-      stars = 0
-    } else {
-      let numericCostValue: number
-      if (typeof costValue === 'function') {
-        if (steps === undefined || steps === null) {
-          logger.error({
-            message:
-              '❌ Не передано количество шагов для режима с функцией стоимости',
-            description: 'Steps parameter is missing for function-based cost',
-            mode,
-            normalizedMode,
-          })
-          numericCostValue = 0
-        } else {
-          numericCostValue = costValue(steps)
-        }
-      } else {
-        numericCostValue = costValue
-      }
-
-      if (
-        (normalizedMode === ModeEnum.DigitalAvatarBody ||
-          normalizedMode === ModeEnum.DigitalAvatarBodyV2) &&
-        steps
-      ) {
-        stars = numericCostValue * numImages
-      } else {
-        stars = numericCostValue * numImages
-      }
-    }
-
-    // Дополнительные переопределения стоимости, если нужны
-    if (mode === ModeEnum.VoiceToText) {
-      stars = 5
-    }
-
-    stars = parseFloat(stars.toFixed(2))
-    const dollars = parseFloat((stars * starCost).toFixed(2))
-    const rubles = parseFloat((dollars * SYSTEM_CONFIG.interestRate).toFixed(2))
-
-    return { stars, dollars, rubles }
+        message: `[EnterTargetSceneWrapper] ❌ Не удалось списать звезды`,
+        telegramId,
+        mode: serviceType,
+        cost: amount,
+        function: 'enterTargetSceneWrapper',
+      })
+      return false
+    }
   } catch (error) {
     logger.error({
-      message: '❌ Ошибка при расчете стоимости',
-      description: 'Error during cost calculation',
-      error: error instanceof Error ? error.message : 'Unknown error',
-      mode,
-      steps,
-      numImages,
-    })
-    throw error
+      message: `[EnterTargetSceneWrapper] ❌ Ошибка при списании средств`,
+      telegramId,
+      mode: serviceType,
+      cost: amount,
+      function: 'enterTargetSceneWrapper',
+      error: error instanceof Error ? error.message : String(error),
+    })
+    return false
   }
 }
 
-export const modeCosts: Record<string, number | ((param?: any) => number)> = {
-  [ModeEnum.DigitalAvatarBody]: (steps: number) =>
-    calculateModeCost({ mode: ModeEnum.DigitalAvatarBody, steps }).stars,
-  [ModeEnum.DigitalAvatarBodyV2]: (steps: number) =>
-    calculateModeCost({ mode: ModeEnum.DigitalAvatarBodyV2, steps }).stars,
-  [ModeEnum.NeuroPhoto]: calculateModeCost({ mode: ModeEnum.NeuroPhoto }).stars,
-  [ModeEnum.NeuroPhotoV2]: calculateModeCost({ mode: ModeEnum.NeuroPhotoV2 })
-    .stars,
-  [ModeEnum.NeuroAudio]: calculateModeCost({ mode: ModeEnum.NeuroAudio }).stars,
-  neuro_photo_2: calculateModeCost({ mode: ModeEnum.NeuroPhotoV2 }).stars,
-  [ModeEnum.ImageToPrompt]: calculateModeCost({ mode: ModeEnum.ImageToPrompt })
-    .stars,
-  [ModeEnum.Avatar]: calculateModeCost({ mode: ModeEnum.Avatar }).stars,
-  [ModeEnum.ChatWithAvatar]: calculateModeCost({
-    mode: ModeEnum.ChatWithAvatar,
-  }).stars,
-  [ModeEnum.SelectModel]: calculateModeCost({ mode: ModeEnum.SelectModel })
-    .stars,
-  [ModeEnum.SelectAiTextModel]: calculateModeCost({
-    mode: ModeEnum.SelectAiTextModel,
-  }).stars,
-  [ModeEnum.Voice]: calculateModeCost({ mode: ModeEnum.Voice }).stars,
-  [ModeEnum.TextToSpeech]: calculateModeCost({ mode: ModeEnum.TextToSpeech })
-    .stars,
-  [ModeEnum.ImageToVideo]: calculateModeCost({ mode: ModeEnum.ImageToVideo })
-    .stars,
-  [ModeEnum.TextToVideo]: calculateModeCost({ mode: ModeEnum.TextToVideo })
-    .stars,
-  [ModeEnum.TextToImage]: calculateModeCost({ mode: ModeEnum.TextToImage })
-    .stars,
-  [ModeEnum.LipSync]: calculateModeCost({ mode: ModeEnum.LipSync }).stars,
-  [ModeEnum.VoiceToText]: calculateModeCost({ mode: ModeEnum.VoiceToText })
-    .stars,
+//Middleware для проверки баланса и прав доступа
+export const checkBalanceMiddleware = async (
+  ctx: MyContext,
+  next: () => Promise<void>
+) => {
+  const user = await checkUser(ctx)
+  if (!user) {
+    logger.error('checkBalanceMiddleware: User not found', {
+      telegram_id: ctx.from?.id,
+    })
+    return ctx.scene.enter(ModeEnum.MainMenu)
+  }
+
+  // Передаем пустой объект вместо currentCostParams
+  const costResult = calculateFinalStarPrice(ctx.session.mode as ModeEnum, {})
+
+  if (costResult === null) {
+    logger.error('checkBalanceMiddleware: Failed to calculate cost', {
+      telegram_id: ctx.from?.id,
+      mode: ctx.session.mode,
+      costParams: {}, // Логируем пустой объект
+    })
+    await ctx.reply(
+      '❌ Не удалось рассчитать стоимость операции. Попробуйте позже.'
+    )
+    return ctx.scene.enter(ModeEnum.MainMenu)
+  }
+
+  const requiredStars = costResult.stars
+
+  if (!user.isSubscriptionActive && user.stars < requiredStars) {
+    await sendInsufficientStarsMessage(ctx, ctx.from?.language_code === 'ru')
+    return ctx.scene.enter(ModeEnum.MainMenu)
+  }
+
+  // Сохраняем рассчитанную стоимость в сессию для использования в целевой сцене
+  if (ctx.session) {
+    ctx.session.currentCost = requiredStars
+    ctx.session.currentMode = ctx.session.mode
+  } else {
+    logger.warn('checkBalanceMiddleware: ctx.session is undefined', {
+      telegram_id: ctx.from?.id,
+    })
+    // Возможно, стоит прервать операцию, если сессия недоступна
+  }
+
+  await next() // Переходим к следующему шагу (обычно вход в целевую сцену)
 }
-// Найдите минимальную и максимальную стоимость среди всех моделей
-export const minCost = Math.min(
-  ...Object.values(modeCosts).map(cost =>
-    typeof cost === 'function' ? cost() : cost
-  )
-)
-export const maxCost = Math.max(
-  ...Object.values(modeCosts).map(cost =>
-    typeof cost === 'function' ? cost() : cost
-  )
-)
->>>>>>> de256a7e
+
+//Сцена для проверки баланса перед операцией
 export const checkBalanceScene = new Scenes.BaseScene<MyContext>(
   ModeEnum.CheckBalanceScene
 )
-
-// Функция для получения числового значения стоимости
-function getCostValue(cost: number | ((param?: any) => number)): number {
-  return typeof cost === 'function' ? cost() : cost
-}
-
-// ==================================================================
-// ================== ВАЖНЫЙ КОММЕНТАРИЙ! ОПИСАНИЕ ТЕКУЩЕЙ ЛОГИКИ! ===
-// ==================================================================
-// Сцена `checkBalanceScene` - ШЛЮЗ ДОСТУПА к функциям бота.
-// Она ВЫЗЫВАЕТСЯ ПЕРЕД ЛЮБОЙ функцией, требующей ресурсов.
-// Админы НЕ ИМЕЮТ специального пропуска и проверяются на общих основаниях.
-//
-// ЛОГИКА ПРОВЕРКИ ВНУТРИ СЦЕНЫ (Версия "Подписка И Баланс Обязательны"):
-// ШАГ 1: Получить ID пользователя (`telegramId`) и запрошенный режим (`mode`).
-// ШАГ 2: ПОЛУЧЕНИЕ ДАННЫХ ПОЛЬЗОВАТЕЛЯ: Вызвать `getUserDetailsSubscription(telegramId)`.
-// ШАГ 3: ПРОВЕРКА СУЩЕСТВОВАНИЯ: Если пользователь не найден (`!userDetails.isExist`) -> Сообщение, ВЫХОД (переход в `StartScene`).
-// ШАГ 4: ПРОВЕРКА НАЛИЧИЯ ПОДПИСКИ: Если подписка НЕ активна (`!userDetails.isSubscriptionActive`) -> Лог (ВНИМАНИЕ: текущий лог некорректен!), ВЫХОД (переход в `StartScene`).
-// --- Следующие шаги выполняются ТОЛЬКО ЕСЛИ У ПОЛЬЗОВАТЕЛЯ ЕСТЬ АКТИВНАЯ ПОДПИСКА ---
-// ШАГ 5: РАСЧЕТ СТОИМОСТИ И БАЛАНСА: Получить `currentBalance` и рассчитать `costValue` для `mode`.
-// ШАГ 6: ОТОБРАЖЕНИЕ БАЛАНСА: Если `costValue > 0`, показать баланс и стоимость (`sendBalanceMessage`). (ВНИМАНИЕ: вызывается дважды в текущем коде).
-// ШАГ 7: ПРОВЕРКА ДОСТАТОЧНОСТИ БАЛАНСА: Если `баланс < costValue` -> Сообщение о нехватке звезд (`sendInsufficientStarsMessage`), ВЫХОД из сцены (`ctx.scene.leave()`).
-// ШАГ 8: ДОСТУП РАЗРЕШЕН И ПЕРЕХОД: Если пользователь существует, И имеет активную подписку, И имеет достаточный баланс -> Лог успеха, переход к функции (`enterTargetScene`).
-// ШАГ 9: ОБРАБОТКА ОШИБОК: Любая ошибка на этапах 2-8 ведет к выходу из сцены с сообщением (`ctx.scene.leave()`).
-//
-// ВЫВОД: Эта логика требует ОБЯЗАТЕЛЬНОГО наличия АКТИВНОЙ подписки и ДОСТАТОЧНОГО баланса звезд для доступа к функции.
-// ==================================================================
-// ==================================================================
 
 checkBalanceScene.enter(async ctx => {
   const telegramId = ctx.from?.id?.toString() || 'unknown'
@@ -478,7 +508,7 @@
         result: 'access_denied',
       })
       // Отправляем сообщение о нехватке звезд
-      await sendInsufficientStarsMessage(ctx, currentBalance, isRu)
+      await sendInsufficientStarsMessage(ctx, isRu)
       // Выходим из сцены, т.к. баланса не хватает
       logger.info({
         message: `[CheckBalanceScene] Выход из сцены из-за недостатка баланса`,
@@ -588,7 +618,7 @@
         function: 'enterTargetSceneWrapper',
       })
       const isRu = ctx.from?.language_code === 'ru'
-      await sendInsufficientStarsMessage(ctx, currentBalance, isRu)
+      await sendInsufficientStarsMessage(ctx, isRu)
       return
     }
 
@@ -712,157 +742,70 @@
   ctx: MyContext,
   next: () => Promise<void>,
   mode: ModeEnum,
-  costParams?: CalculationParams // Этот параметр больше не используется calculateFinalStarPrice, но оставим для совместимости?
+  costParams?: CalculationParams // Оставляем параметр, но передаем {} ниже
 ) => {
   const telegramId = ctx.from?.id?.toString() || 'unknown'
   const isRu = ctx.from?.language_code === 'ru'
 
   try {
-    // 1. Получаем данные пользователя
-    const userDetails = await getUserDetailsSubscription(telegramId)
-    const { isExist, stars, isSubscriptionActive, subscriptionType } =
-      userDetails // Удаляем level
-
-    // 2. Проверка существования и подписки
-    if (!isExist) {
-      logger.warn({
-        message: `[CheckBalanceAndEnterScene] Пользователь ${telegramId} не найден в БД. Перенаправление в StartScene.`,
-        telegramId,
-        function: 'checkBalanceAndEnterScene',
-        step: 'user_not_found',
-        result: 'redirect_to_start',
+    const user = await checkUser(ctx)
+    if (!user) {
+      logger.error('checkBalanceAndEnterScene: User not found', {
+        telegram_id: ctx.from?.id,
+      })
+      return // Или ctx.reply(...)
+    }
+
+    // Передаем пустой объект вместо costParams
+    const costResult = calculateFinalStarPrice(mode, {}) // Используем центральный калькулятор
+
+    if (costResult === null) {
+      logger.error('checkBalanceAndEnterScene: Failed to calculate cost', {
+        telegram_id: ctx.from?.id,
+        mode,
+        costParams: {}, // Логируем пустой объект
       })
       await ctx.reply(
-        isRu
-          ? '❌ Не удалось найти ваш профиль. Пожалуйста, перезапустите бота командой /start.'
-          : '❌ Could not find your profile. Please restart the bot with /start.'
-      )
-      return ctx.scene.enter(ModeEnum.StartScene) // Выход, если пользователь не существует
-    }
-
-    // 3. Проверка подписки
-    if (!isSubscriptionActive) {
-      logger.warn({
-        message: `[CheckBalanceAndEnterScene] Пользователь ${telegramId} НЕ имеет активной подписки. Перенаправление в StartScene.`,
-        telegramId,
-        function: 'checkBalanceAndEnterScene',
-        step: 'subscription_check_failed',
-        subscriptionType: userDetails.subscriptionType,
-        mode,
-        result: 'redirect_to_start',
-      })
-      return ctx.scene.enter(ModeEnum.StartScene)
+        '❌ Не удалось рассчитать стоимость операции. Попробуйте позже.'
+      )
+      return ctx.scene.enter(ModeEnum.MainMenu) // Возврат в главное меню
+    }
+
+    const requiredStars = costResult.stars
+
+    if (!user.isSubscriptionActive && user.stars < requiredStars) {
+      await sendInsufficientStarsMessage(ctx, isRu)
+      return ctx.scene.enter(ModeEnum.MainMenu) // Возврат в главное меню
+    }
+
+    // Сохраняем рассчитанную стоимость в сессию для использования в целевой сцене
+    if (ctx.session) {
+      ctx.session.currentCost = requiredStars
+      ctx.session.currentMode = mode
     } else {
-      logger.info({
-        message: `[CheckBalanceAndEnterScene] Подписка активна для пользователя ${telegramId}. Тип: ${userDetails.subscriptionType}`,
-        telegramId,
-        function: 'checkBalanceAndEnterScene',
-        step: 'subscription_check_passed',
-        subscriptionType: userDetails.subscriptionType,
-        mode,
-      })
-    }
-
-    // 4. Проверка баланса
-    const currentBalance = stars
-    const costResult = calculateFinalStarPrice(mode, costParams)
-
-    if (costResult === null) {
+      logger.warn('checkBalanceAndEnterScene: ctx.session is undefined', {
+        telegram_id: ctx.from?.id,
+      })
+      // Возможно, стоит прервать операцию, если сессия недоступна
+    }
+
+    await next() // Переходим к следующему шагу (обычно вход в целевую сцену)
+  } catch (error) {
+    logger.error('Error in checkBalanceAndEnterScene:', error)
+    await ctx.reply(
+      'Произошла ошибка при проверке баланса. Пожалуйста, попробуйте еще раз.'
+    )
+    // Возможно, стоит вернуться в главное меню
+    try {
+      await ctx.scene.enter(ModeEnum.MainMenu)
+    } catch (sceneError) {
       logger.error(
-        '[CheckBalanceAndEnterScene] Не удалось рассчитать стоимость для режима',
-        { telegramId, mode, costParams }
-      )
-      await ctx.reply(
-        isRu
-          ? '❌ Произошла ошибка при расчете стоимости. Попробуйте позже.'
-          : '❌ An error occurred while calculating the cost. Please try again later.'
-      )
-      return ctx.scene.leave()
-    }
-
-    const requiredStars = costResult.stars // Получаем звезды
-
-    logger.info({
-      message: `[CheckBalanceAndEnterScene] Проверка баланса для режима: ${mode}`,
-      telegramId,
-      function: 'checkBalanceAndEnterScene',
-      step: 'balance_check',
-      mode,
-      cost: requiredStars, // Используем звезды
-      balance: currentBalance,
-      hasEnoughBalance: currentBalance >= requiredStars, // Сравниваем звезды
-    })
-
-    // 5. Отображение баланса и стоимости, если функция платная
-    if (requiredStars > 0) {
-      logger.info({
-        message: `[CheckBalanceAndEnterScene] Отображение информации о балансе для платной функции`,
-        telegramId,
-        function: 'checkBalanceAndEnterScene',
-        step: 'displaying_balance_info',
-        mode,
-        cost: requiredStars, // Используем звезды
-        balance: currentBalance,
-      })
-
-      await sendBalanceMessage(
-        ctx,
-        currentBalance,
-        requiredStars, // Передаем звезды
-        isRu,
-        ctx.botInfo.username
-      )
-    }
-
-    // 6. Проверка достаточности баланса
-    if (currentBalance < requiredStars) {
-      logger.warn({
-        message: `[CheckBalanceAndEnterScene] Недостаточно баланса для режима: ${mode}`,
-        telegramId,
-        function: 'checkBalanceAndEnterScene',
-        step: 'insufficient_balance',
-        mode,
-        cost: requiredStars, // Используем звезды
-        balance: currentBalance,
-        deficit: requiredStars - currentBalance, // Вычитаем звезды
-        result: 'access_denied',
-      })
-      // Отправляем сообщение о нехватке звезд
-      await sendInsufficientStarsMessage(ctx, currentBalance, isRu)
-      // Выходим из сцены, т.к. баланса не хватает
-      logger.info({
-        message: `[CheckBalanceAndEnterScene] Выход из сцены из-за недостатка баланса`,
-        telegramId,
-        function: 'checkBalanceAndEnterScene',
-        step: 'scene_leave',
-        reason: 'insufficient_balance',
-      })
-      return ctx.scene.leave()
-    }
-
-    // 7. Если все проверки пройдены (достаточно баланса)
-    logger.info({
-      message: `[CheckBalanceAndEnterScene] Все проверки пройдены, доступ разрешен для режима: ${mode}`,
-      telegramId,
-      function: 'checkBalanceAndEnterScene',
-      step: 'all_checks_passed',
-      mode,
-      cost: requiredStars, // Используем звезды
-      balance: currentBalance,
-      result: 'access_granted',
-    })
-
-    // 8. Переход к следующему обработчику (фактическому выполнению команды/входу в сцену)
-    await next()
-  } catch (error) {
-    logger.error({
-      message: `[CheckBalanceAndEnterScene] Ошибка при проверке баланса`,
-      telegramId,
-      function: 'checkBalanceAndEnterScene',
-      mode,
-      error: error instanceof Error ? error.message : String(error),
-      stack: error instanceof Error ? error.stack : undefined,
-    })
-    return ctx.scene.leave()
+        'Failed to enter MainMenu scene after balance check error',
+        sceneError
+      )
+    }
   }
-}+}
+
+// Идентификатор сцены
+checkBalanceScene.id = ModeEnum.CheckBalanceScene // Corrected scene ID