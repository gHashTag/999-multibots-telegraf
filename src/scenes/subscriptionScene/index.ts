--- conflicted
+++ resolved
@@ -2,10 +2,6 @@
 import { MyContext } from '../../interfaces'
 import { isRussian } from '@/helpers'
 // import { levels } from '@/menu/mainMenu' // levels больше не нужны здесь
-<<<<<<< HEAD
-import { handleMenu } from '@/handlers'
-=======
->>>>>>> e5ed1179
 
 // Обновленный текст только для двух тарифов
 const message = (isRu: boolean) =>
@@ -132,12 +128,7 @@
       )
       // Можно либо выйти в меню, либо переотправить сообщение с кнопками
       // await handleMenu(ctx)
-<<<<<<< HEAD
-      // return ctx.scene.leave()
-=======
-      // return ctx.scene.leave()a
-      return ctx.scene.leave() // Выходим из сцены
->>>>>>> e5ed1179
+      return ctx.scene.leave() // Оставляем этот выход из сцены
     }
   }
 )