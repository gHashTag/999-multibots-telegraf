import { MyContext } from '@/interfaces/telegram-bot.interface'
import { isRussian } from '@/helpers'
import {
  getInvoiceId,
  merchantLogin,
  password1,
  description,
  subscriptionTitles,
} from './helper'
<<<<<<< HEAD
import { updateUserSubscription } from '@/core/supabase'
=======
import {
  setPayments,
  updateUserSubscription,
  getUserBalance,
} from '@/core/supabase'
>>>>>>> 0cd80b55
import { WizardScene } from 'telegraf/scenes'
import { getBotNameByToken } from '@/core'
import { v4 as uuidv4 } from 'uuid'
import { logger } from '@/utils/logger'
<<<<<<< HEAD
import { inngest } from '@/inngest-functions/clients'
import { createPayment } from '@/core/supabase/createPayment'
type Subscription = 'neurophoto' | 'neurobase' | 'neuroblogger'
=======
import { generateInvId } from '@/utils/generateInvId'
import { Subscription } from '@/interfaces/supabase.interface'
import { ModeEnum } from '@/interfaces/modes.interface'

// Экспортируем тип для подписок
export type LocalSubscription = Extract<
  Subscription,
  'neurophoto' | 'neurobase' | 'neuroblogger'
>
>>>>>>> 0cd80b55

const generateInvoiceStep = async (ctx: MyContext) => {
  logger.info('🚀 Начало создания счета', {
    description: 'Starting invoice generation',
  })

  const isRu = isRussian(ctx)
  const selectedPayment = ctx.session.selectedPayment

  if (!selectedPayment) {
    logger.error('❌ Не выбран способ оплаты', {
      description: 'Payment method not selected',
    })
    return
  }

  const email = ctx.session.email
  logger.info('📧 Email получен из сессии:', {
    description: 'Email from session',
    email,
  })

  const stars = selectedPayment.amount
<<<<<<< HEAD
  const subscription = selectedPayment.subscription as Subscription | undefined
=======
  const subscription = selectedPayment.subscription as
    | LocalSubscription
    | undefined
>>>>>>> 0cd80b55

  try {
    const userId = ctx.from?.id
    if (!userId) {
      throw new Error('User ID not found')
    }

    logger.info('👤 ID пользователя:', {
      description: 'User ID',
      userId,
    })

    // Генерируем уникальный InvId
    const invId = uuidv4()
    const numericInvId = parseInt(invId.replace(/-/g, '').slice(0, 9), 16)

    logger.info('🔢 Сгенерирован ID счета:', {
      description: 'Generated invoice ID',
      invId,
      numericInvId,
    })
    if (!merchantLogin || !password1) {
      throw new Error('merchantLogin or password1 is not defined')
    }

    // Получение invoiceID
    const invoiceURL = await getInvoiceId(
      merchantLogin,
      stars,
      numericInvId,
      description,
      password1
    )
    logger.info('🔗 URL счета:', {
      description: 'Invoice URL',
      invoiceURL,
    })

    const { bot_name } = getBotNameByToken(ctx.telegram.token)

    // Сохранение платежа со статусом PENDING
    await createPayment({
      telegram_id: userId.toString(),
      amount: stars,
      OutSum: stars.toString(),
      InvId: invId,
      inv_id: invId,
      currency: 'RUB',
      stars: Number(selectedPayment.stars),
      status: 'PENDING',
      payment_method: 'Telegram',
      subscription: subscription,
      bot_name,
      description: subscription
        ? `Покупка подписки ${subscription}`
        : `Пополнение баланса на ${stars} звезд`,
      metadata: {
        payment_method: 'Telegram',
        subscription: subscription || undefined,
      },
      language: ctx.from?.language_code || 'ru',
      invoice_url: invoiceURL,
    })
    logger.info('💾 Платеж сохранен со статусом PENDING', {
      description: 'Payment saved with PENDING status',
    })

    // Формируем и отправляем сообщение с кнопкой оплаты
    const titles = subscriptionTitles(isRu)
    const subscriptionTitle = subscription ? titles[subscription] : ''

    const inlineKeyboard = [
      [
        {
          text: isRu
            ? `Купить ${subscriptionTitle} за ${stars} р.`
            : `Buy ${subscriptionTitle} for ${stars} RUB.`,
          url: invoiceURL,
        },
      ],
    ]

    await ctx.reply(
      isRu
        ? `<b>🤑 Подписка ${subscriptionTitle}</b>
          \nВ случае возникновения проблем с оплатой, пожалуйста, свяжитесь с нами @neuro_sage`
        : `<b>🤑 Subscription ${subscriptionTitle}</b>
          \nIn case of payment issues, please contact us @neuro_sage`,
      {
        reply_markup: {
          inline_keyboard: inlineKeyboard,
        },
        parse_mode: 'HTML',
      }
    )
    logger.info('✉️ Сообщение об оплате отправлено пользователю', {
      description: 'Payment message sent to user',
    })

    // Обновление подписки пользователя
    if (subscription) {
      await updateUserSubscription(userId.toString(), subscription)
      logger.info('✅ Подписка пользователя обновлена', {
        description: 'User subscription updated',
      })
    }

    logger.info('✅ Обработка платежа в RuBillWizard:', {
      description: 'Processing payment in RuBillWizard',
      telegram_id: userId,
      amount: stars,
      inv_id: invId,
    })

    await inngest.send({
      name: 'payment/process',
      data: {
        telegram_id: String(userId),
        amount: Number(stars),
        type: 'money_income',
        description: `RuBill payment:: ${stars}`,
        bot_name,
        inv_id: invId,
        stars: Number(stars),
      },
    })

    return ctx.scene.leave()
  } catch (error) {
    logger.error('❌ Ошибка при создании счета:', {
      description: 'Error creating invoice',
      error: error instanceof Error ? error.message : String(error),
    })
    await ctx.reply(
      isRu
        ? 'Ошибка при создании чека. Пожалуйста, попробуйте снова.'
        : 'Error creating invoice. Please try again.'
    )
  }
}

export const getRuBillWizard = new WizardScene(
  'getRuBillWizard',
  generateInvoiceStep
)<|MERGE_RESOLUTION|>--- conflicted
+++ resolved
@@ -7,34 +7,20 @@
   description,
   subscriptionTitles,
 } from './helper'
-<<<<<<< HEAD
 import { updateUserSubscription } from '@/core/supabase'
-=======
-import {
-  setPayments,
-  updateUserSubscription,
-  getUserBalance,
-} from '@/core/supabase'
->>>>>>> 0cd80b55
 import { WizardScene } from 'telegraf/scenes'
 import { getBotNameByToken } from '@/core'
 import { v4 as uuidv4 } from 'uuid'
 import { logger } from '@/utils/logger'
-<<<<<<< HEAD
 import { inngest } from '@/inngest-functions/clients'
 import { createPayment } from '@/core/supabase/createPayment'
 type Subscription = 'neurophoto' | 'neurobase' | 'neuroblogger'
-=======
-import { generateInvId } from '@/utils/generateInvId'
-import { Subscription } from '@/interfaces/supabase.interface'
-import { ModeEnum } from '@/interfaces/modes.interface'
 
 // Экспортируем тип для подписок
 export type LocalSubscription = Extract<
   Subscription,
   'neurophoto' | 'neurobase' | 'neuroblogger'
 >
->>>>>>> 0cd80b55
 
 const generateInvoiceStep = async (ctx: MyContext) => {
   logger.info('🚀 Начало создания счета', {
@@ -58,13 +44,7 @@
   })
 
   const stars = selectedPayment.amount
-<<<<<<< HEAD
   const subscription = selectedPayment.subscription as Subscription | undefined
-=======
-  const subscription = selectedPayment.subscription as
-    | LocalSubscription
-    | undefined
->>>>>>> 0cd80b55
 
   try {
     const userId = ctx.from?.id
