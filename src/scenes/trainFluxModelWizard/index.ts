<<<<<<< HEAD
import { Scenes, Markup, Telegraf } from 'telegraf'
import type { MyContext } from '@/interfaces'
=======
import { Scenes } from 'telegraf'
import { MyContext } from '../../interfaces'
import { Markup } from 'telegraf'
>>>>>>> 783db1e7

import { isValidImage } from '../../helpers/images'
import { isRussian } from '@/helpers'
import { getBotToken } from '@/handlers'

export const trainFluxModelWizard = new Scenes.WizardScene<MyContext>(
  'trainFluxModelWizard',

  async ctx => {
    console.log('CASE 2 ctx.session.steps', ctx.session.steps)
    const isRu = isRussian(ctx)
    const message = ctx.message as any
    console.log('CASE: trainFluxModelWizard', message)
    if (message && 'text' in message) {
      const args = message.text?.split(' ')
      console.log('args', args)
      let targetUserId: string
      let username: string | undefined

      if (args && args.length > 1 && /^\d+$/.test(args[1])) {
        targetUserId = args[1]
        if (!/^\d+$/.test(targetUserId)) {
          await ctx.reply(
            isRu
              ? '❌ Неверный формат Telegram ID.'
              : '❌ Invalid Telegram ID format.'
          )
          return ctx.scene.leave()
        }
        if (args.length > 2) {
          username = args[2]
        }
      } else {
        if (!ctx.from) {
          await ctx.reply(
            isRu
              ? '❌ Ошибка идентификации пользователя.'
              : '❌ User identification error.'
          )
          return ctx.scene.leave()
        }
        targetUserId = ctx.from.id.toString()
        username = ctx.from.username
      }

      if (!username) {
        await ctx.reply(
          isRu
            ? '❌ Для обучения модели необходимо указать username в настройках Telegram'
            : '❌ You need to set a username in Telegram settings to train a model'
        )
        return ctx.scene.leave()
      }

      ctx.session.images = []
      ctx.session.modelName = `${username.toLowerCase()}`
      ctx.session.targetUserId = parseInt(targetUserId)
      ctx.session.username = username
      ctx.session.triggerWord = `${username.toLowerCase()}`

      await ctx.reply(
        isRu
          ? `📸 Пожалуйста, отправьте изображения для обучения модели (минимум 10 изображений). Отправьте /done когда закончите.\n\nВам потребуется минимум 10 фотографий, которые соответствуют следующим критериям:\n\n   - 📷 <b>Четкость и качество изображения:</b> Фотографии должны быть четкими и высококачественными.\n\n   - 🔄 <b>Разнообразие ракурсов:</b> Используйте фотографии, сделанные с разных ракурсов.\n\n   - 😊 <b>Разнообразие выражений лиц:</b> Включите фотографии с различными выражениями лиц.\n
   - 💡 <b>Разнообразие освещения:</b> Используйте фотографии, сделанные при разных условиях освещения.\n
   - 🏞️ <b>Фон и окружение:</b> Фон на фотографиях должен быть нейтральным.\n
   - 👗 <b>Разнообразие стилей одежды:</b> Включите фотографии в разных нарядах.\n
   - 🎯 <b>Лицо в центре кадра:</b> Убедитесь, что ваше лицо занимает центральное место на фотографии.\n
   - 🚫 <b>Минимум постобработки:</b> Избегайте фотографий с сильной постобработкой.\n
   - ⏳ <b>Разнообразие возрастных периодов:</b> Включите фотографии, сделанные в разные возрастные периоды.\n\n`
          : `📸 Please send images for model training (minimum 10 images). Send /done when finished.\n\nYou will need at least 10 photos that meet the following criteria:\n\n   - 📷 <b>Clear and high-quality image:</b> Photos should be clear and of high quality.\n
   - 🔄 <b>Variety of angles:</b> Use photos taken from different angles.\n
   - 😊 <b>Variety of facial expressions:</b> Include photos with different facial expressions.\n
   - 💡 <b>Variety of lighting conditions:</b> Use photos taken under different lighting conditions.\n
   - 🏞️ <b>Background and environment:</b> The background in the photos should be neutral.\n
   - 👗 <b>Variety of clothing styles:</b> Include photos in different outfits.\n`,
        {
          ...Markup.keyboard([
            [Markup.button.text(isRu ? 'Отмена' : 'Cancel')],
          ]).resize(),
          parse_mode: 'HTML',
        }
      )
    }
    console.log('Proceeding to image upload step')
    ctx.wizard.next()
    return
  },
  async ctx => {
    console.log('Scene: IMAGES')
    const isRu = isRussian(ctx)
    const message = ctx.message
    console.log('message', message)

    if (message && 'text' in message && message.text === '/done') {
      console.log('Received /done command')
      if (ctx.session.images.length < 10) {
        await ctx.reply(
          isRu
            ? `📸 Необходимо минимум 10 изображений. Сейчас: ${ctx.session.images.length}`
            : `📸 Minimum 10 images required. Current: ${ctx.session.images.length}`
        )
        return
      }
      console.log('Proceeding to next step')
      ctx.scene.enter('uploadTrainFluxModelScene')
      console.log('Moved to ZIP scene')
      return
    }

    if (message && 'photo' in message) {
      const photo = message.photo[message.photo.length - 1]
      const file = await ctx.telegram.getFile(photo.file_id)

      if (!file.file_path) {
        await ctx.reply(
          isRu ? '❌ Ошибка получения файла' : '❌ Error getting file'
        )
        return
      }

      console.log('File path:', file.file_path)
      const botToken = getBotToken(ctx)

      const response = await fetch(
        `https://api.telegram.org/file/bot${botToken}/${file.file_path}`
      )
      const buffer = Buffer.from(await response.arrayBuffer())

      console.log('Buffer length:', buffer.length)
      console.log('Buffer content:', buffer.slice(0, 20)) // Вывод первых 20 байт

      const isValid = await isValidImage(buffer)
      console.log('Is valid image:', isValid)

      if (!isValid) {
        await ctx.reply(
          isRu
            ? '❌ Файл не является корректным изображением. Пожалуйста, отправьте другое изображение.'
            : '❌ File is not a valid image. Please send another image.'
        )
        return
      }

      const MAX_IMAGE_SIZE = 10 * 1024 * 1024 // 10 MB
      if (buffer.length > MAX_IMAGE_SIZE) {
        await ctx.reply(
          isRu
            ? '❌ Изображение слишком большое. Максимальный размер: 10MB'
            : '❌ Image is too large. Maximum size: 10MB'
        )
        return
      }

      ctx.session.images.push({
        // @ts-ignore
        buffer: Buffer.from(buffer),
        filename: `a_photo_of_${ctx.session.username}x${
          ctx.session.images.length + 1
        }.jpg`,
      })

      await ctx.reply(
        isRu
          ? `✅ Изображение ${ctx.session.images.length} добавлено. Отправьте еще или /done для завершения`
          : `✅ Image ${ctx.session.images.length} added. Send more or /done to finish`
      )
      console.log(`Image ${ctx.session.images.length} added`)
    }
  }
)

export default trainFluxModelWizard<|MERGE_RESOLUTION|>--- conflicted
+++ resolved
@@ -1,14 +1,10 @@
-<<<<<<< HEAD
-import { Scenes, Markup, Telegraf } from 'telegraf'
-import type { MyContext } from '@/interfaces'
-=======
 import { Scenes } from 'telegraf'
 import { MyContext } from '../../interfaces'
 import { Markup } from 'telegraf'
->>>>>>> 783db1e7
 
 import { isValidImage } from '../../helpers/images'
-import { isRussian } from '@/helpers'
+import { isRussian } from '@/helpers/language'
+import { handleHelpCancel } from '@/handlers/handleHelpCancel'
 import { getBotToken } from '@/handlers'
 
 export const trainFluxModelWizard = new Scenes.WizardScene<MyContext>(
@@ -98,6 +94,10 @@
     const isRu = isRussian(ctx)
     const message = ctx.message
     console.log('message', message)
+    const isCancel = await handleHelpCancel(ctx)
+    if (isCancel) {
+      return ctx.scene.leave()
+    }
 
     if (message && 'text' in message && message.text === '/done') {
       console.log('Received /done command')
