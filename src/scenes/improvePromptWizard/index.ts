import { Scenes, Markup } from 'telegraf'
import { upgradePrompt } from '@/core/openai/upgradePrompt'
import { MyContext } from '@/interfaces'
import { generateTextToImage } from '@/services/generateTextToImage'
import { generateNeuroImage } from '@/services/generateNeuroImage'
import { generateTextToVideo } from '@/services/generateTextToVideo'
import { sendPromptImprovementMessage } from '@/menu/sendPromptImprovementMessage'
import { sendPromptImprovementFailureMessage } from '@/menu/sendPromptImprovementFailureMessage'
import { sendGenericErrorMessage } from '@/menu'

const MAX_ATTEMPTS = 10

export const improvePromptWizard = new Scenes.WizardScene<MyContext>(
  'improvePromptWizard',
  async ctx => {
    const isRu = ctx.from?.language_code === 'ru'
    console.log(ctx.session, 'ctx.session')
    const prompt = ctx.session.prompt

    console.log(prompt, 'prompt')

    if (!ctx.from) {
      await ctx.reply(
        isRu ? 'Ошибка идентификации пользователя' : 'User identification error'
      )
      return ctx.scene.leave()
    }

    if (!prompt) {
      await ctx.reply(
        isRu ? 'Ошибка: промпт не найден' : 'Error: prompt not found'
      )
      return ctx.scene.leave()
    }

    ctx.session.attempts = 0 // Инициализируем счетчик попыток

    await sendPromptImprovementMessage(ctx, isRu)

    const improvedPrompt = await upgradePrompt(prompt)
    if (!improvedPrompt) {
      await sendPromptImprovementFailureMessage(ctx, isRu)
      return ctx.scene.leave()
    }

    ctx.session.prompt = improvedPrompt

    await ctx.reply(
      isRu
        ? 'Улучшенный промпт:\n```\n' + improvedPrompt + '\n```'
        : 'Improved prompt:\n```\n' + improvedPrompt + '\n```',
      {
        reply_markup: Markup.keyboard([
          [
            Markup.button.text(
              isRu ? '✅ Да. Cгенерировать?' : '✅ Yes. Generate?'
            ),
          ],
          [
            Markup.button.text(
              isRu ? '🔄 Еще раз улучшить' : '🔄 Improve again'
            ),
          ],
          [Markup.button.text(isRu ? '❌ Отмена' : '❌ Cancel')],
        ]).resize().reply_markup,
        parse_mode: 'MarkdownV2',
      }
    )
    ctx.wizard.next()
    return
  },
  async ctx => {
    const isRu = ctx.from?.language_code === 'ru'
    const message = ctx.message

    if (message && 'text' in message) {
      const text = message.text
      console.log(text, 'text')

      if (!ctx.from?.id) {
        await ctx.reply(
          isRu
            ? 'Ошибка идентификации пользователя'
            : 'User identification error'
        )
        return ctx.scene.leave()
      }

      switch (text) {
        case isRu ? '✅ Да. Cгенерировать?' : '✅ Yes. Generate?': {
          const mode = ctx.session.mode
          if (!mode)
            throw new Error(
              isRu ? 'Не удалось определить режим' : 'Could not identify mode'
            )

          if (!ctx.from.id)
            throw new Error(
              isRu
                ? 'improvePromptWizard: Не удалось определить telegram_id'
                : 'improvePromptWizard: Could not identify telegram_id'
            )
          if (!ctx.from.username)
            throw new Error(
              isRu
                ? 'improvePromptWizard: Не удалось определить username'
                : 'improvePromptWizard: Could not identify username'
            )
          if (!isRu)
            throw new Error(
              isRu
                ? 'improvePromptWizard: Не удалось определить isRu'
                : 'improvePromptWizard: Could not identify isRu'
            )

          if (!ctx.session.prompt) {
            throw new Error(
              isRu
                ? 'improvePromptWizard: Не удалось определить промпт'
                : 'improvePromptWizard: Could not identify prompt'
            )
          }

          console.log(mode, 'mode')
          switch (mode) {
            case 'neuro_photo':
              if (!ctx.session.userModel) {
                throw new Error(
                  isRu
                    ? 'improvePromptWizard: Не удалось определить модель пользователя'
                    : 'improvePromptWizard: Could not identify user model'
                )
              }
              await generateNeuroImage(
                ctx.session.prompt,
                ctx.session.userModel.model_url,
                1,
                ctx.from.id.toString(),
                ctx,
                ctx.botInfo?.username || ''
              )
              break
            case 'text_to_video':
              if (!ctx.session.videoModel)
                throw new Error(
                  isRu
                    ? 'improvePromptWizard: Не удалось определить видео модель'
                    : 'improvePromptWizard: Could not identify video model'
                )

              console.log(ctx.session.videoModel, 'ctx.session.videoModel')
              await generateTextToVideo(
                ctx.session.prompt,
                ctx.session.videoModel,
                ctx.from.id.toString(),
<<<<<<< HEAD
                ctx.from.username,
                isRu,
                ctx.botInfo?.username || ''
=======
                ctx,
                ctx.botInfo?.username,
                isRu
>>>>>>> 64753525
              )
              break
            case 'text_to_image':
              if (!ctx.session.selectedModel) {
                throw new Error(
                  isRu
                    ? 'improvePromptWizard: Не удалось определить выбранную модель'
                    : 'improvePromptWizard: Could not identify selected model'
                )
              }
              await generateTextToImage(
                ctx.session.prompt,
                ctx.session.selectedModel,
                1,
                ctx.from.id.toString(),
                ctx,
<<<<<<< HEAD
                ctx.botInfo?.username || ''
=======
                ctx.botInfo?.username,
                isRu
>>>>>>> 64753525
              )
              break
            default:
              throw new Error(
                isRu
                  ? 'improvePromptWizard: Неизвестный режим'
                  : 'improvePromptWizard: Unknown mode'
              )
          }
          return ctx.scene.leave()
        }

        case isRu ? '🔄 Еще раз улучшить' : '🔄 Improve again': {
          ctx.session.attempts = (ctx.session.attempts || 0) + 1

          if (ctx.session.attempts >= MAX_ATTEMPTS) {
            await ctx.reply(
              isRu
                ? 'Достигнуто максимальное количество попыток улучшения промпта.'
                : 'Maximum number of prompt improvement attempts reached.'
            )
            return ctx.scene.leave()
          }

          if (!ctx.session.prompt) {
            throw new Error(
              isRu
                ? 'improvePromptWizard: Не удалось определить промпт'
                : 'improvePromptWizard: Could not identify prompt'
            )
          }

          await ctx.reply(
            isRu
              ? '⏳ Повторное улучшение промпта...'
              : '⏳ Re-improving prompt...'
          )
          const improvedPrompt = await upgradePrompt(ctx.session.prompt)
          if (!improvedPrompt) {
            await sendPromptImprovementFailureMessage(ctx, isRu)
            return ctx.scene.leave()
          }

          ctx.session.prompt = improvedPrompt

          await ctx.reply(
            isRu
              ? 'Улучшенный промпт:\n```\n' + improvedPrompt + '\n```'
              : 'Improved prompt:\n```\n' + improvedPrompt + '\n```',
            {
              reply_markup: Markup.keyboard([
                [
                  Markup.button.text(
                    isRu ? '✅ Да. Cгенерировать?' : '✅ Yes. Generate?'
                  ),
                ],
                [
                  Markup.button.text(
                    isRu ? '🔄 Еще раз улучшить' : '🔄 Improve again'
                  ),
                ],
                [Markup.button.text(isRu ? '❌ Отмена' : '❌ Cancel')],
              ]).resize().reply_markup,
              parse_mode: 'MarkdownV2',
            }
          )
          return
        }

        case isRu ? '❌ Отмена' : '❌ Cancel': {
          await ctx.reply(
            isRu ? '❌ Операция отменена' : '❌ Operation cancelled',
            Markup.removeKeyboard()
          )
          return ctx.scene.leave()
        }

        default: {
          await sendGenericErrorMessage(ctx, isRu)
          return ctx.scene.leave()
        }
      }
    } else {
      await sendGenericErrorMessage(ctx, isRu)
      return ctx.scene.leave()
    }
  }
)

export default improvePromptWizard<|MERGE_RESOLUTION|>--- conflicted
+++ resolved
@@ -153,15 +153,9 @@
                 ctx.session.prompt,
                 ctx.session.videoModel,
                 ctx.from.id.toString(),
-<<<<<<< HEAD
                 ctx.from.username,
                 isRu,
                 ctx.botInfo?.username || ''
-=======
-                ctx,
-                ctx.botInfo?.username,
-                isRu
->>>>>>> 64753525
               )
               break
             case 'text_to_image':
@@ -178,12 +172,7 @@
                 1,
                 ctx.from.id.toString(),
                 ctx,
-<<<<<<< HEAD
                 ctx.botInfo?.username || ''
-=======
-                ctx.botInfo?.username,
-                isRu
->>>>>>> 64753525
               )
               break
             default:
