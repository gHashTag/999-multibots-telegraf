--- conflicted
+++ resolved
@@ -1,9 +1,5 @@
-<<<<<<< HEAD
-import { Scenes, Markup } from 'telegraf'
-=======
 import { Composer, Scenes, Markup } from 'telegraf'
 import { generateImageToVideo as generateImageToVideoPlanB } from '@/services/plan_b/generateImageToVideo'
->>>>>>> 624f3633
 import { MyContext } from '@/interfaces'
 import {
   cancelMenu,
@@ -12,19 +8,13 @@
   sendGenericErrorMessage,
   videoModelKeyboard,
 } from '@/menu'
-import { getUserBalance } from '@/core/supabase/getUserBalance'
 import { isRussian } from '@/helpers/language'
 import { ModeEnum } from '@/interfaces/modes'
 import { getBotToken, handleHelpCancel } from '@/handlers'
 import { VIDEO_MODELS_CONFIG } from '@/price/models/VIDEO_MODELS_CONFIG'
 import { logger } from '@/utils/logger'
-<<<<<<< HEAD
-import { calculateFinalPrice } from '@/price/helpers'
-import { generateImageToVideoLegacy } from '@/services/generateImageToVideoAdapter'
-=======
 import { calculateFinalStarPrice, CalculationParams } from '@/price/calculator'
 import { getUserBalance } from '@/core/supabase'
->>>>>>> 624f3633
 import { SYSTEM_CONFIG } from '@/price/constants/index'
 import {
   getUserDetailsSubscription,
@@ -538,47 +528,6 @@
 
   const fileLink = await ctx.telegram.getFileLink(photo.file_id)
 
-<<<<<<< HEAD
-        try {
-          logger.info('Calling generateImageToVideo with:', {
-            imageUrl,
-            prompt,
-            configKey,
-            telegram_id: ctx.from.id,
-            username: ctx.from.username,
-            isRu,
-          })
-
-          await generateImageToVideoLegacy(
-            imageUrl,
-            prompt,
-            configKey,
-            ctx.from.id.toString(),
-            ctx.from.username,
-            isRu,
-            ctx.botInfo?.username || ''
-          )
-          ctx.session.prompt = prompt
-          ctx.session.mode = ModeEnum.ImageToVideo
-
-          const modelTitle = VIDEO_MODELS_CONFIG[configKey]?.title || configKey
-          await ctx.reply(
-            isRu
-              ? `✅ Запрос на генерацию видео (${modelTitle}) отправлен! Ожидайте результат.`
-              : `✅ Video generation request (${modelTitle}) sent! Please wait for the result.`
-          )
-        } catch (error) {
-          logger.error('Ошибка при вызове generateImageToVideo:', {
-            error,
-            configKey,
-            telegram_id: ctx.from.id,
-          })
-          await ctx.reply(
-            isRu
-              ? '❌ Произошла ошибка при запуске генерации видео. Пожалуйста, попробуйте позже или обратитесь в поддержку.'
-              : '❌ An error occurred starting video generation. Please try again later or contact support.'
-          )
-=======
   if (ctx.session.is_morphing) {
     // This is Image B for morphing
     ctx.session.imageBUrl = fileLink.href
@@ -765,7 +714,6 @@
         {
           error,
           telegram_id,
->>>>>>> 624f3633
         }
       )
       // Consider sending an admin notification here as well if needed
