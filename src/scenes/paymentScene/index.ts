import { Markup, Scenes } from 'telegraf'
import { MyContext } from '@/interfaces'
import { isRussian } from '@/helpers'
import {
  handleSelectStars,
  handleBuySubscription,
  handleBuy,
  handleSelectRubAmount,
} from '@/handlers'
import { starAmounts } from '@/price/helpers/starAmounts'
import { getInvoiceId } from '@/scenes/getRuBillWizard/helper'
import { MERCHANT_LOGIN, PASSWORD1 } from '@/config'
import { setPayments } from '@/core/supabase'
import { getBotNameByToken } from '@/core'
import { rubTopUpOptions } from '@/price/helpers/rubTopUpOptions'

export const paymentScene = new Scenes.BaseScene<MyContext>('paymentScene')

paymentScene.enter(async ctx => {
  console.log(
    '[PaymentScene] Entered scene. Session subscription:',
    ctx.session.subscription
  )
  const isRu = isRussian(ctx)
  try {
    const message = isRu ? 'Как вы хотите оплатить?' : 'How do you want to pay?'

    const keyboard = Markup.keyboard([
      [
        Markup.button.text(isRu ? '⭐️ Звездами' : '⭐️ Stars'),
        {
          text: isRu ? 'Что такое звезды❓' : 'What are stars❓',
          web_app: {
            url: `https://telegram.org/blog/telegram-stars/${
              isRu ? 'ru' : 'en'
            }?ln=a`,
          },
        },
      ],
      [
        Markup.button.text(isRu ? '💳 Рублями' : '💳 In rubles'),
        Markup.button.text(isRu ? '🏠 Главное меню' : '🏠 Main menu'),
      ],
    ]).resize()

    // Отправка сообщения с клавиатурой
    await ctx.reply(message, {
      reply_markup: keyboard.reply_markup,
    })
  } catch (error) {
    console.error('Error in paymentScene.enter:', error)
    await ctx.reply(
      isRu
        ? 'Произошла ошибка. Пожалуйста, попробуйте снова.'
        : 'An error occurred. Please try again.'
    )
  }
})

// Обработчик колбэка для пополнения ЗВЕЗДАМИ (Telegram Stars)
paymentScene.action(/top_up_\d+/, async ctx => {
  try {
    console.log('[PaymentScene] Обработка callback top_up (Stars) в сцене')
    const data = ctx.match[0]
    console.log('[PaymentScene] Callback data:', data)
    const isRu = isRussian(ctx)

    try {
      await ctx.answerCbQuery()
    } catch (e) {
      console.error('[PaymentScene] Ошибка при ответе на callback:', e)
    }

    await handleBuy({ ctx, data, isRu })
    console.log(
      '[PaymentScene] Обработка callback top_up (Stars) успешно завершена'
    )
    // После успешной отправки инвойса Telegram Stars можно выйти из сцены
    await ctx.scene.leave()
  } catch (error) {
    console.error(
      '[PaymentScene] Ошибка обработки callback top_up (Stars):',
      error
    )
    const isRu = isRussian(ctx)
    await ctx.reply(
      isRu
        ? 'Произошла ошибка при обработке покупки звезд. Пожалуйста, попробуйте позже.'
        : 'An error occurred while processing star purchase. Please try again later.'
    )
    await ctx.scene.leave()
  }
})

// НОВЫЙ обработчик колбэка для пополнения РУБЛЯМИ (Robokassa)
paymentScene.action(/top_up_rub_(\d+)/, async ctx => {
  const isRu = isRussian(ctx)
  try {
    const amountRub = parseInt(ctx.match[1], 10)
    console.log(`[PaymentScene] Обработка callback top_up_rub: ${amountRub} ₽`)

    try {
      await ctx.answerCbQuery() // Отвечаем на колбэк
    } catch (e) {
      console.error('[PaymentScene] Ошибка при ответе на callback rub:', e)
    }

    // Ищем опцию пополнения, чтобы получить кол-во звезд
    const selectedOption = rubTopUpOptions.find(o => o.amountRub === amountRub)
    if (!selectedOption) {
      console.error(
        `[PaymentScene] Не найдена опция пополнения для ${amountRub} руб`
      )
      await ctx.reply(
        isRu
          ? 'Произошла ошибка: неверная сумма пополнения.'
          : 'An error occurred: invalid top-up amount.'
      )
      return ctx.scene.leave()
    }

    const stars = selectedOption.stars
    const userId = ctx.from?.id
    const invId = Math.floor(Math.random() * 1000000) // Генерируем ID счета
    const description = isRu
      ? `Пополнение баланса на ${stars} звезд`
      : `Balance top-up for ${stars} stars`

    console.log(
      `[PaymentScene] Генерируем Robokassa URL для ${amountRub} руб (${stars} звезд)`
    )
    const invoiceURL = await getInvoiceId(
      MERCHANT_LOGIN,
      amountRub,
      invId,
      description,
      PASSWORD1
    )

    const { bot_name } = getBotNameByToken(ctx.telegram.token)

    // Сохраняем платеж в БД со статусом PENDING
    await setPayments({
      telegram_id: userId.toString(),
      OutSum: amountRub.toString(),
      InvId: invId.toString(),
      currency: 'RUB', // Валюта - Рубли
      stars: stars, // Количество звезд за это пополнение
      status: 'PENDING',
      payment_method: 'Robokassa',
      subscription: 'stars', // Тип - пополнение звезд
      bot_name,
      language: ctx.from?.language_code,
    })

    console.log('[PaymentScene] Отправляем ссылку Robokassa пользователю')
    // Отправляем сообщение со ссылкой на оплату
    await ctx.reply(
      isRu
        ? `👇 Нажмите кнопку ниже, чтобы перейти к оплате ${amountRub} ₽ через Robokassa и получить ${stars} ⭐️.`
        : `👇 Click the button below to proceed with the payment of ${amountRub} RUB via Robokassa and receive ${stars} ⭐️.`,
      Markup.inlineKeyboard([
        Markup.button.url(
          isRu ? 'Перейти к оплате' : 'Proceed to Payment',
          invoiceURL
        ),
      ])
    )

    console.log(
      '[PaymentScene] Обработка callback top_up_rub успешно завершена, выходим из сцены'
    )
    await ctx.scene.leave() // Выходим из сцены после отправки ссылки
  } catch (error) {
    console.error('[PaymentScene] Ошибка обработки callback top_up_rub:', error)
    await ctx.reply(
      isRu
        ? 'Произошла ошибка при формировании счета на оплату. Пожалуйста, попробуйте позже.'
        : 'An error occurred while creating the payment invoice. Please try again later.'
    )
    await ctx.scene.leave()
  }
})

paymentScene.hears(['⭐️ Звездами', '⭐️ Stars'], async ctx => {
  console.log('[PaymentScene] Hears: ⭐️ Звездами triggered')
  const isRu = isRussian(ctx)
  const subscription = ctx.session.subscription
  console.log(
    '[PaymentScene] Hears: ⭐️ Звездами. Session subscription:',
    subscription
  )
  try {
    if (subscription) {
<<<<<<< HEAD
      if (['neurobase', 'neuroblogger', 'neurophoto'].includes(subscription)) {
=======
      if (
        [
          'neurobase',
          'neuromeeting',
          'neuroblogger',
          'neurophoto',
          'neuromentor',
        ].includes(subscription)
      ) {
>>>>>>> e5ed1179
        await handleBuySubscription({ ctx, isRu })
        await ctx.scene.leave()
        return
      } else if (subscription === 'stars') {
<<<<<<< HEAD
        // Показываем выбор звезд для оплаты через Telegram Stars
        await handleSelectStars({ ctx, isRu, starAmounts })
        // НЕ выходим из сцены, ждем callback top_up_X
        return
      }
    } else {
      // Неопределенная подписка - показываем выбор звезд для Telegram Stars
      await handleSelectStars({ ctx, isRu, starAmounts })
      // НЕ выходим из сцены
=======
        await handleSelectStars({ ctx, isRu, starAmounts })
        await ctx.scene.leave()
        return
      }
    } else {
      await handleSelectStars({ ctx, isRu, starAmounts })
      await ctx.scene.leave()
>>>>>>> e5ed1179
      return
    }
    console.warn(
      '[PaymentScene] Hears: ⭐️ Звездами. Unknown state for subscription:',
      subscription
    )
<<<<<<< HEAD
    await ctx.scene.leave()
    return
  } catch (error) {
    console.error("[PaymentScene] Error in Hears '⭐️ Звездами':", error)
    await ctx.reply(
      isRu
        ? 'Ошибка обработки оплаты звездами.'
        : 'Error processing star payment.'
    )
    await ctx.scene.leave()
    return
=======
    await ctx.scene.leave()
    return
  } catch (error) {
    console.error("[PaymentScene] Error in Hears '⭐️ Звездами':", error)
    await ctx.reply(
      isRu
        ? 'Ошибка обработки оплаты звездами.'
        : 'Error processing star payment.'
    )
    await ctx.scene.leave()
    return
>>>>>>> e5ed1179
  }
})

paymentScene.hears(['💳 Рублями', '💳 In rubles'], async ctx => {
  console.log('[PaymentScene] Hears: 💳 Рублями triggered')
  const isRu = isRussian(ctx)
  const subscription = ctx.session.subscription
  console.log(
    '[PaymentScene] Hears: 💳 Рублями. Session subscription:',
    subscription
  )
  try {
    if (
      [
        'neurobase',
        'neurophoto',
        'neuromeeting',
        'neuromentor',
        'neuroblogger',
      ].includes(subscription)
    ) {
<<<<<<< HEAD
      // Покупка ПОДПИСКИ рублями - идем в emailWizard
      console.log(`[PaymentScene] Entering getEmailWizard for ${subscription}`)
      return ctx.scene.enter('getEmailWizard')
    } else if (subscription === 'stars') {
      // Пополнение БАЛАНСА рублями - показываем выбор суммы
      console.log(
        '[PaymentScene] Показываем выбор суммы для пополнения рублями'
      )
      await handleSelectRubAmount({ ctx, isRu })
      // НЕ выходим из сцены, ждем callback top_up_rub_X
      return
    } else {
      // Неизвестная подписка
=======
      console.log(`[PaymentScene] Entering getEmailWizard for ${subscription}`)
      return ctx.scene.enter('getEmailWizard')
    } else if (subscription === 'stars') {
      console.log('[PaymentScene] Entering emailWizard for stars')
      await ctx.scene.enter('emailWizard')
      return
    } else {
>>>>>>> e5ed1179
      console.warn(
        '[PaymentScene] Hears: 💳 Рублями. Unknown or missing subscription:',
        subscription
      )
      await ctx.reply(
        isRu
          ? 'Сначала выберите подписку или пакет звезд для покупки.'
          : 'Please select a subscription or star package first.'
      )
      await ctx.scene.leave()
      return
    }
  } catch (error) {
    console.error("[PaymentScene] Error in Hears '💳 Рублями':", error)
    await ctx.reply(
      isRu
        ? 'Ошибка обработки оплаты рублями.'
        : 'Error processing ruble payment.'
    )
    await ctx.scene.leave()
    return
  }
})

paymentScene.hears(['🏠 Главное меню', '🏠 Main menu'], async ctx => {
  console.log('[PaymentScene] Hears: 🏠 Главное меню triggered')
  await ctx.scene.enter('menuScene')
  return
})<|MERGE_RESOLUTION|>--- conflicted
+++ resolved
@@ -57,42 +57,129 @@
   }
 })
 
-// Обработчик колбэка для пополнения ЗВЕЗДАМИ (Telegram Stars)
-paymentScene.action(/top_up_\d+/, async ctx => {
-  try {
-    console.log('[PaymentScene] Обработка callback top_up (Stars) в сцене')
-    const data = ctx.match[0]
-    console.log('[PaymentScene] Callback data:', data)
-    const isRu = isRussian(ctx)
-
-    try {
-      await ctx.answerCbQuery()
-    } catch (e) {
-      console.error('[PaymentScene] Ошибка при ответе на callback:', e)
-    }
-
-    await handleBuy({ ctx, data, isRu })
-    console.log(
-      '[PaymentScene] Обработка callback top_up (Stars) успешно завершена'
-    )
-    // После успешной отправки инвойса Telegram Stars можно выйти из сцены
+paymentScene.hears(['⭐️ Звездами', '⭐️ Stars'], async ctx => {
+  console.log('[PaymentScene] Hears: ⭐️ Звездами triggered')
+  const isRu = isRussian(ctx)
+  const subscription = ctx.session.subscription
+  console.log(
+    '[PaymentScene] Hears: ⭐️ Звездами. Session subscription:',
+    subscription
+  )
+  try {
+    if (subscription) {
+      if (
+        [
+          'neurobase',
+          'neuromeeting',
+          'neuroblogger',
+          'neurophoto',
+          'neuromentor',
+        ].includes(subscription)
+      ) {
+        await handleBuySubscription({ ctx, isRu })
+        await ctx.scene.leave()
+        return
+      } else if (subscription === 'stars') {
+        await handleSelectStars({ ctx, isRu, starAmounts })
+        await ctx.scene.leave()
+        return
+      }
+    } else {
+      await handleSelectStars({ ctx, isRu, starAmounts })
+      await ctx.scene.leave()
+      return
+    }
+    console.warn(
+      '[PaymentScene] Hears: ⭐️ Звездами. Unknown state for subscription:',
+      subscription
+    )
     await ctx.scene.leave()
-  } catch (error) {
-    console.error(
-      '[PaymentScene] Ошибка обработки callback top_up (Stars):',
-      error
-    )
-    const isRu = isRussian(ctx)
-    await ctx.reply(
-      isRu
-        ? 'Произошла ошибка при обработке покупки звезд. Пожалуйста, попробуйте позже.'
-        : 'An error occurred while processing star purchase. Please try again later.'
+    return
+  } catch (error) {
+    console.error("[PaymentScene] Error in Hears '⭐️ Звездами':", error)
+    await ctx.reply(
+      isRu
+        ? 'Ошибка обработки оплаты звездами.'
+        : 'Error processing star payment.'
     )
     await ctx.scene.leave()
-  }
-})
-
-// НОВЫЙ обработчик колбэка для пополнения РУБЛЯМИ (Robokassa)
+    return
+  }
+})
+
+paymentScene.hears(['💳 Рублями', '💳 In rubles'], async ctx => {
+  console.log('[PaymentScene] Hears: 💳 Рублями triggered')
+  const isRu = isRussian(ctx)
+  const subscription = ctx.session.subscription
+  console.log(
+    '[PaymentScene] Hears: 💳 Рублями. Session subscription:',
+    subscription
+  )
+  try {
+    if (subscription) {
+      if (
+        [
+          'neurobase',
+          'neuromeeting',
+          'neuroblogger',
+          'neurophoto',
+          'neuromentor',
+        ].includes(subscription)
+      ) {
+        console.log(
+          `[PaymentScene] Entering getEmailWizard for ${subscription}`
+        )
+        return ctx.scene.enter('getEmailWizard')
+      } else if (subscription === 'stars') {
+        // Пополнение БАЛАНСА рублями (уже выбрана подписка 'stars') - показываем выбор суммы
+        console.log(
+          '[PaymentScene] Показываем выбор суммы для пополнения рублями (подписка stars)'
+        )
+        await handleSelectRubAmount({ ctx, isRu })
+        // НЕ выходим из сцены, ждем callback top_up_rub_X
+        return
+      } else {
+        // Неизвестная подписка
+        console.warn(
+          '[PaymentScene] Hears: 💳 Рублями. Unknown subscription:',
+          subscription
+        )
+        await ctx.reply(
+          isRu
+            ? 'Сначала выберите подписку или пакет звезд для покупки.'
+            : 'Please select a subscription or star package first.'
+        )
+        await ctx.scene.leave()
+        return
+      }
+    } else {
+      // Если подписка не выбрана (например, из главного меню)
+      // Показываем выбор суммы для пополнения рублями
+      console.log(
+        '[PaymentScene] Показываем выбор суммы для пополнения рублями (без подписки)'
+      )
+      await handleSelectRubAmount({ ctx, isRu })
+      // НЕ выходим из сцены
+      return
+    }
+  } catch (error) {
+    console.error("[PaymentScene] Error in Hears '💳 Рублями':", error)
+    await ctx.reply(
+      isRu
+        ? 'Ошибка обработки оплаты рублями.'
+        : 'Error processing ruble payment.'
+    )
+    await ctx.scene.leave()
+    return
+  }
+})
+
+paymentScene.hears(['🏠 Главное меню', '🏠 Main menu'], async ctx => {
+  console.log('[PaymentScene] Hears: 🏠 Главное меню triggered')
+  await ctx.scene.enter('menuScene')
+  return
+})
+
 paymentScene.action(/top_up_rub_(\d+)/, async ctx => {
   const isRu = isRussian(ctx)
   try {
@@ -139,7 +226,7 @@
 
     const { bot_name } = getBotNameByToken(ctx.telegram.token)
 
-    // Сохраняем платеж в БД со статусом PENDING
+    // Сохраняем платеж в БД со статусом PENDING (используем payments_v2)
     await setPayments({
       telegram_id: userId.toString(),
       OutSum: amountRub.toString(),
@@ -148,187 +235,41 @@
       stars: stars, // Количество звезд за это пополнение
       status: 'PENDING',
       payment_method: 'Robokassa',
-      subscription: 'stars', // Тип - пополнение звезд
+      subscription: 'stars', // Тип - пополнение звезд (или BALANCE_TOPUP?)
       bot_name,
       language: ctx.from?.language_code,
     })
 
-    console.log('[PaymentScene] Отправляем ссылку Robokassa пользователю')
-    // Отправляем сообщение со ссылкой на оплату
-    await ctx.reply(
-      isRu
-        ? `👇 Нажмите кнопку ниже, чтобы перейти к оплате ${amountRub} ₽ через Robokassa и получить ${stars} ⭐️.`
-        : `👇 Click the button below to proceed with the payment of ${amountRub} RUB via Robokassa and receive ${stars} ⭐️.`,
-      Markup.inlineKeyboard([
-        Markup.button.url(
-          isRu ? 'Перейти к оплате' : 'Proceed to Payment',
-          invoiceURL
-        ),
-      ])
-    )
-
-    console.log(
-      '[PaymentScene] Обработка callback top_up_rub успешно завершена, выходим из сцены'
-    )
-    await ctx.scene.leave() // Выходим из сцены после отправки ссылки
+    // Формируем сообщение с кнопкой оплаты
+    const inlineKeyboard = [
+      [
+        {
+          text: isRu ? `Оплатить ${amountRub} ₽` : `Pay ${amountRub} RUB`,
+          url: invoiceURL,
+        },
+      ],
+    ]
+
+    await ctx.reply(
+      isRu
+        ? `✅ <b>Счет создан</b>\nСумма: ${amountRub} ₽ (${stars} ⭐️)\n\nНажмите кнопку ниже для перехода к оплате через Robokassa.`
+        : `✅ <b>Invoice created</b>\nAmount: ${amountRub} RUB (${stars} ⭐️)\n\nClick the button below to proceed with payment via Robokassa.`,
+      {
+        reply_markup: {
+          inline_keyboard: inlineKeyboard,
+        },
+        parse_mode: 'HTML',
+      }
+    )
+    console.log('[PaymentScene] Robokassa invoice message sent to user')
+    return ctx.scene.leave()
   } catch (error) {
     console.error('[PaymentScene] Ошибка обработки callback top_up_rub:', error)
     await ctx.reply(
       isRu
-        ? 'Произошла ошибка при формировании счета на оплату. Пожалуйста, попробуйте позже.'
-        : 'An error occurred while creating the payment invoice. Please try again later.'
-    )
-    await ctx.scene.leave()
-  }
-})
-
-paymentScene.hears(['⭐️ Звездами', '⭐️ Stars'], async ctx => {
-  console.log('[PaymentScene] Hears: ⭐️ Звездами triggered')
-  const isRu = isRussian(ctx)
-  const subscription = ctx.session.subscription
-  console.log(
-    '[PaymentScene] Hears: ⭐️ Звездами. Session subscription:',
-    subscription
-  )
-  try {
-    if (subscription) {
-<<<<<<< HEAD
-      if (['neurobase', 'neuroblogger', 'neurophoto'].includes(subscription)) {
-=======
-      if (
-        [
-          'neurobase',
-          'neuromeeting',
-          'neuroblogger',
-          'neurophoto',
-          'neuromentor',
-        ].includes(subscription)
-      ) {
->>>>>>> e5ed1179
-        await handleBuySubscription({ ctx, isRu })
-        await ctx.scene.leave()
-        return
-      } else if (subscription === 'stars') {
-<<<<<<< HEAD
-        // Показываем выбор звезд для оплаты через Telegram Stars
-        await handleSelectStars({ ctx, isRu, starAmounts })
-        // НЕ выходим из сцены, ждем callback top_up_X
-        return
-      }
-    } else {
-      // Неопределенная подписка - показываем выбор звезд для Telegram Stars
-      await handleSelectStars({ ctx, isRu, starAmounts })
-      // НЕ выходим из сцены
-=======
-        await handleSelectStars({ ctx, isRu, starAmounts })
-        await ctx.scene.leave()
-        return
-      }
-    } else {
-      await handleSelectStars({ ctx, isRu, starAmounts })
-      await ctx.scene.leave()
->>>>>>> e5ed1179
-      return
-    }
-    console.warn(
-      '[PaymentScene] Hears: ⭐️ Звездами. Unknown state for subscription:',
-      subscription
-    )
-<<<<<<< HEAD
-    await ctx.scene.leave()
-    return
-  } catch (error) {
-    console.error("[PaymentScene] Error in Hears '⭐️ Звездами':", error)
-    await ctx.reply(
-      isRu
-        ? 'Ошибка обработки оплаты звездами.'
-        : 'Error processing star payment.'
-    )
-    await ctx.scene.leave()
-    return
-=======
-    await ctx.scene.leave()
-    return
-  } catch (error) {
-    console.error("[PaymentScene] Error in Hears '⭐️ Звездами':", error)
-    await ctx.reply(
-      isRu
-        ? 'Ошибка обработки оплаты звездами.'
-        : 'Error processing star payment.'
-    )
-    await ctx.scene.leave()
-    return
->>>>>>> e5ed1179
-  }
-})
-
-paymentScene.hears(['💳 Рублями', '💳 In rubles'], async ctx => {
-  console.log('[PaymentScene] Hears: 💳 Рублями triggered')
-  const isRu = isRussian(ctx)
-  const subscription = ctx.session.subscription
-  console.log(
-    '[PaymentScene] Hears: 💳 Рублями. Session subscription:',
-    subscription
-  )
-  try {
-    if (
-      [
-        'neurobase',
-        'neurophoto',
-        'neuromeeting',
-        'neuromentor',
-        'neuroblogger',
-      ].includes(subscription)
-    ) {
-<<<<<<< HEAD
-      // Покупка ПОДПИСКИ рублями - идем в emailWizard
-      console.log(`[PaymentScene] Entering getEmailWizard for ${subscription}`)
-      return ctx.scene.enter('getEmailWizard')
-    } else if (subscription === 'stars') {
-      // Пополнение БАЛАНСА рублями - показываем выбор суммы
-      console.log(
-        '[PaymentScene] Показываем выбор суммы для пополнения рублями'
-      )
-      await handleSelectRubAmount({ ctx, isRu })
-      // НЕ выходим из сцены, ждем callback top_up_rub_X
-      return
-    } else {
-      // Неизвестная подписка
-=======
-      console.log(`[PaymentScene] Entering getEmailWizard for ${subscription}`)
-      return ctx.scene.enter('getEmailWizard')
-    } else if (subscription === 'stars') {
-      console.log('[PaymentScene] Entering emailWizard for stars')
-      await ctx.scene.enter('emailWizard')
-      return
-    } else {
->>>>>>> e5ed1179
-      console.warn(
-        '[PaymentScene] Hears: 💳 Рублями. Unknown or missing subscription:',
-        subscription
-      )
-      await ctx.reply(
-        isRu
-          ? 'Сначала выберите подписку или пакет звезд для покупки.'
-          : 'Please select a subscription or star package first.'
-      )
-      await ctx.scene.leave()
-      return
-    }
-  } catch (error) {
-    console.error("[PaymentScene] Error in Hears '💳 Рублями':", error)
-    await ctx.reply(
-      isRu
-        ? 'Ошибка обработки оплаты рублями.'
-        : 'Error processing ruble payment.'
-    )
-    await ctx.scene.leave()
-    return
-  }
-})
-
-paymentScene.hears(['🏠 Главное меню', '🏠 Main menu'], async ctx => {
-  console.log('[PaymentScene] Hears: 🏠 Главное меню triggered')
-  await ctx.scene.enter('menuScene')
-  return
+        ? 'Произошла ошибка при создании счета Robokassa.'
+        : 'An error occurred while creating the Robokassa invoice.'
+    )
+    return ctx.scene.leave()
+  }
 })