--- conflicted
+++ resolved
@@ -24,12 +24,8 @@
 )
 
 paymentScene.enter(async ctx => {
-<<<<<<< HEAD
-  logger.info('### paymentScene ROUTER ENTERED ###', {
-=======
   console.log(`[PaymentScene LOG] === ENTER Scene === (User: ${ctx.from?.id})`)
   logger.info('### paymentScene ENTERED ###', {
->>>>>>> c70308ed
     scene: ModeEnum.PaymentScene,
     step: 'enter',
     telegram_id: ctx.from?.id,
@@ -81,12 +77,6 @@
 
 // Переход в сцену оплаты Звездами
 paymentScene.hears(['⭐️ Звездами', '⭐️ Stars'], async ctx => {
-<<<<<<< HEAD
-  logger.info(
-    `[${ModeEnum.PaymentScene}] User chose Stars. Entering ${ModeEnum.StarPaymentScene}`,
-    {
-      telegram_id: ctx.from?.id,
-=======
   console.log(
     `[PaymentScene LOG] --- HEARS '⭐️ Звездами' --- (User: ${ctx.from?.id})`
   )
@@ -129,7 +119,6 @@
       await handleSelectStars({ ctx, isRu, starAmounts })
       await ctx.scene.leave()
       return
->>>>>>> c70308ed
     }
   )
   // Просто переходим в новую сцену, передавая управление ей
@@ -160,22 +149,70 @@
 
 // Убираем обработчики action (top_up_*, buy_sub_*), т.к. они теперь в дочерних сценах
 
-<<<<<<< HEAD
-// Обработка любых других сообщений
-paymentScene.on('message', async ctx => {
-  const isRu = isRussian(ctx)
-  logger.warn(`[${ModeEnum.PaymentScene}] Received unexpected message`, {
-    telegram_id: ctx.from?.id,
-    // @ts-ignore
-    message_text: ctx.message?.text,
-  })
-  await ctx.reply(
-    isRu
-      ? 'Пожалуйста, выберите способ оплаты (⭐️ или 💳) или вернитесь в главное меню.'
-      : 'Please select a payment method (⭐️ or 💳) or return to the main menu.'
-  )
-  // Остаемся в этой сцене-роутере
-=======
+    try {
+      await ctx.answerCbQuery() // Отвечаем на колбэк
+    } catch (e) {
+      console.error('[PaymentScene] Ошибка при ответе на callback rub:', e)
+    }
+
+    // Ищем опцию пополнения, чтобы получить кол-во звезд
+    const selectedOption = rubTopUpOptions.find(o => o.amountRub === amountRub)
+    if (!selectedOption) {
+      console.error(
+        `[PaymentScene] Не найдена опция пополнения для ${amountRub} руб`
+      )
+      await ctx.reply(
+        isRu
+          ? 'Произошла ошибка: неверная сумма пополнения.'
+          : 'An error occurred: invalid top-up amount.'
+      )
+      return ctx.scene.leave()
+    }
+
+    const stars = selectedOption.stars
+    const userId = ctx.from?.id
+    const invId = Math.floor(Math.random() * 1000000) // Генерируем ID счета
+    const description = isRu
+      ? `Пополнение баланса на ${stars} звезд`
+      : `Balance top-up for ${stars} stars`
+
+    console.log(
+      `[PaymentScene] Генерируем Robokassa URL для ${amountRub} руб (${stars} звезд)`
+    )
+    const invoiceURL = await getInvoiceId(
+      MERCHANT_LOGIN,
+      amountRub,
+      invId,
+      description,
+      PASSWORD1
+    )
+
+    const { bot_name } = getBotNameByToken(ctx.telegram.token)
+
+    // Сохраняем платеж в БД со статусом PENDING (используем payments_v2)
+    await setPayments({
+      telegram_id: userId.toString(),
+      OutSum: amountRub.toString(),
+      InvId: invId.toString(),
+      currency: 'RUB', // Валюта - Рубли
+      stars: stars, // Количество звезд за это пополнение
+      status: 'PENDING',
+      payment_method: 'Robokassa',
+      subscription: 'stars', // Тип - пополнение звезд (или BALANCE_TOPUP?)
+      bot_name,
+      language: ctx.from?.language_code,
+    })
+
+    // Формируем сообщение с кнопкой оплаты
+    const inlineKeyboard = [
+      [
+        {
+          text: isRu ? `Оплатить ${amountRub} ₽` : `Pay ${amountRub} RUB`,
+          url: invoiceURL,
+        },
+      ],
+    ]
+
     await ctx.reply(
       isRu
         ? `✅ <b>Счет создан</b>\nСумма: ${amountRub} ₽ (${stars} ⭐️)\n\nНажмите кнопку ниже для перехода к оплате через Robokassa.`
@@ -198,5 +235,4 @@
     )
     return ctx.scene.leave()
   }
->>>>>>> c70308ed
 })