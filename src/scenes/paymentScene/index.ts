--- conflicted
+++ resolved
@@ -78,11 +78,7 @@
 })
 
 // Переход в сцену оплаты Рублями
-<<<<<<< HEAD
-// Обработчик "Рублями" - ПОЛНОСТЬЮ УДАЛЕН
-// paymentScene.hears(['💳 Рублями', '💳 Rubles'], async ctx => { ... });
-=======
-// Обработчик "Рублями" - ПОЛНОСТЬЮ УДАЛЕН --- > ВОССТАНАВЛИВАЕМ!
+// Используем версию из origin/main (обработчик восстановлен)
 paymentScene.hears(['💳 Рублями', '💳 Rubles'], async ctx => {
   logger.info(
     `[${ModeEnum.PaymentScene}] User chose Rubles. Entering RublePaymentScene.`,
@@ -98,7 +94,6 @@
     await ctx.scene.enter(ModeEnum.RublePaymentScene)
   }
 })
->>>>>>> da45e7b8
 
 // Выход в главное меню
 paymentScene.hears(['🏠 Главное меню', '🏠 Main menu'], async ctx => {
@@ -131,9 +126,4 @@
   await ctx.reply(replyText, { reply_markup: keyboard.reply_markup })
 })
 
-<<<<<<< HEAD
-=======
-//
-
->>>>>>> da45e7b8
 export default paymentScene