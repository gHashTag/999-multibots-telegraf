--- conflicted
+++ resolved
@@ -1,26 +1,23 @@
 import { handleBuy } from '@/handlers'
-import type { MyContext } from '@/interfaces'
 
-export async function handleTopUp(ctx: MyContext) {
+export async function handleTopUp(ctx) {
   try {
     console.log('CASE: handleTopUp - Начало обработки колбэка')
-<<<<<<< HEAD
-=======
     const data = ctx.match[0]
     console.log('Полученные данные колбэка:', data)
     const isRu = ctx.from?.language_code === 'ru'
     console.log('Вызываем handleBuy с данными:', { data, isRu })
->>>>>>> 783db1e7
     await handleBuy(ctx)
     console.log('CASE: handleTopUp - Успешно завершено')
+    await ctx.scene.leave()
   } catch (error) {
     console.error('CASE: handleTopUp - Ошибка обработки:', error)
+    // Отправляем пользователю сообщение об ошибке
     const isRu = ctx.from?.language_code === 'ru'
     await ctx.reply(
       isRu
         ? 'Произошла ошибка при обработке платежа. Пожалуйста, попробуйте позже.'
         : 'An error occurred while processing the payment. Please try again later.'
     )
-    await ctx.scene.leave()
   }
 }