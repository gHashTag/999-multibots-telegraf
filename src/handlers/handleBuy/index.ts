--- conflicted
+++ resolved
@@ -1,13 +1,5 @@
-import type { MyContext } from '@/interfaces'
+import { Context } from 'telegraf'
 import { starAmounts } from '@/price/helpers'
-<<<<<<< HEAD
-
-export async function handleBuy(ctx: MyContext) {
-  const isRu = ctx.from?.language_code === 'ru'
-  try {
-    const data = ctx.match?.[0]
-    const daysMatch = ctx.match?.[1]
-=======
 import { MyContext } from '@/interfaces'
 import { isRussian } from '@/helpers'
 
@@ -23,36 +15,12 @@
 
   try {
     console.log('CASE: handleBuy - Начало обработки', { callbackData })
->>>>>>> 783db1e7
-
-    if (!data || !daysMatch) {
-      console.warn('CASE: handleBuy - Не удалось извлечь данные из ctx.match', {
-        match: ctx.match,
-      })
-      await ctx.answerCbQuery('Ошибка обработки запроса.')
-      return
-    }
-
-    console.log('CASE: handleBuy - Начало обработки', { data, days: daysMatch })
-
-    const days = parseInt(daysMatch, 10)
-    if (isNaN(days)) {
-      console.warn('CASE: handleBuy - Некорректное количество дней:', daysMatch)
-      await ctx.answerCbQuery('Ошибка: некорректное количество дней.')
-      return
-    }
 
     let matchFound = false
+
     for (const amount of starAmounts) {
-<<<<<<< HEAD
-      if (days === amount) {
-        console.log(
-          `CASE: handleBuy - Найдено (некорректное?) совпадение для amount=${amount} (извлекли как days=${days})`
-        )
-=======
       if (callbackData.endsWith(`top_up_${amount}`)) {
         console.log(`CASE: handleBuy - Найдено совпадение для amount=${amount}`)
->>>>>>> 783db1e7
         matchFound = true
 
         try {
@@ -60,10 +28,10 @@
           await ctx.replyWithInvoice({
             title: `${amount} ⭐️`,
             description: isRu
-              ? `�� Получите ${amount} звезд.\nИспользуйте звезды для различных функций нашего бота и наслаждайтесь новыми возможностями!`
+              ? `💬 Получите ${amount} звезд.\nИспользуйте звезды для различных функций нашего бота и наслаждайтесь новыми возможностями!`
               : `💬 Get ${amount} stars.\nUse stars for various functions of our bot and enjoy new opportunities!`,
             payload: `${amount}_${Date.now()}`,
-            currency: 'XTR',
+            currency: 'XTR', // Pass "XTR" for payments in Telegram Stars.
             prices: [
               {
                 label: isRu ? 'Цена' : 'Price',
@@ -79,59 +47,32 @@
             'CASE: handleBuy - Ошибка при отправке invoice:',
             invoiceError
           )
-<<<<<<< HEAD
-          try {
-            await ctx.answerCbQuery(
-              isRu ? 'Ошибка отправки счета' : 'Invoice sending error'
-            )
-          } catch {
-            /* ignore */
-          }
-=======
           await ctx.answerCbQuery('Ошибка при создании счета')
->>>>>>> 783db1e7
         }
         return
       }
     }
-
+    //
     if (!matchFound) {
       console.warn(
-<<<<<<< HEAD
-        'CASE: handleBuy - Не найдено совпадений для извлеченного amount (days):',
-        days
-=======
         'CASE: handleBuy - Не найдено совпадений для callbackData:',
         callbackData
->>>>>>> 783db1e7
       )
       console.warn(
         'CASE: handleBuy - Доступные значения starAmounts:',
         starAmounts
       )
-<<<<<<< HEAD
-      await ctx.answerCbQuery(
-        isRu ? 'Опция покупки не найдена' : 'Purchase option not found'
-      )
-=======
       await ctx.answerCbQuery('Неизвестное действие')
->>>>>>> 783db1e7
     }
   } catch (error) {
     console.error('CASE: handleBuy - Общая ошибка:', error)
     try {
-<<<<<<< HEAD
-      await ctx.answerCbQuery(isRu ? 'Внутренняя ошибка' : 'Internal error')
-    } catch {
-      /* ignore */
-=======
       await ctx.answerCbQuery('Произошла внутренняя ошибка')
     } catch (cbError) {
       console.error(
         'CASE: handleBuy - Ошибка при ответе на callbackQuery в catch блоке',
         cbError
       )
->>>>>>> 783db1e7
     }
   }
 }