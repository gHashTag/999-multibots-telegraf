--- conflicted
+++ resolved
@@ -1,74 +1,82 @@
-import { Inngest } from 'inngest'
-import { TestConfig } from './types'
-import { LogData, logger } from '../utils/logger'
-
-export const TEST_BOT_NAME = 'test_bot'
-export const TEST_USER_ID = '123456789'
-export const TEST_TELEGRAM_ID = '123456789'
-export const TEST_IMAGE_URL = 'https://example.com/test.jpg'
-
-// Custom logger for tests that includes emojis
-const testLogger = {
-  info: (data: LogData) => {
-    logger.info({
-      message: data.message || 'Test log',
-      context: `TEST: ${data.context}`,
-      ...data,
-    })
-  },
-  error: (data: LogData) => {
-    logger.error({
-      message: data.message || 'Test error',
-      context: `TEST: ${data.context}`,
-      ...data,
-    })
-  },
-  warn: (data: LogData) => {
-    logger.warn({
-      message: data.message || 'Test warning',
-      context: `TEST: ${data.context}`,
-      ...data,
-    })
-  },
-  debug: (data: LogData) => {
-    logger.debug({
-      message: data.message || 'Test debug',
-      context: `TEST: ${data.context}`,
-      ...data,
-    })
-  },
-}
-
-<<<<<<< HEAD
-export const TEST_CONFIG: TestConfig = {
+import { testLogger } from './logger'
+import { InngestTestEngine } from './inngest-test-engine'
+import { Telegraf, Context } from 'telegraf'
+import { ModeEnum } from '@/price/helpers/modelsCost'
+import { logger } from '@/utils/logger'
+import { normalizeTelegramId } from '@/interfaces/telegram.interface'
+import { getUserBalance } from '@/core/supabase'
+import { supabase } from '@/core/supabase'
+
+// Определяем базовые типы
+export interface MyContext extends Context {
+  session?: any
+}
+
+// Определяем необходимые перечисления
+export enum PAYMENT_STATUS {
+  PENDING = 'PENDING',
+  COMPLETED = 'COMPLETED',
+  FAILED = 'FAILED',
+}
+
+export enum PAYMENT_METHOD {
+  CRYPTO = 'CRYPTO',
+  CARD = 'CARD',
+  SYSTEM = 'SYSTEM',
+  TEST = 'TEST',
+}
+
+// Определяем интерфейсы для событий
+export interface BaseEventData {
+  telegram_id: string
+  bot_name: string
+  [key: string]: any
+}
+
+export interface PaymentEventData extends BaseEventData {
+  amount: number
+  type: string
+  description: string
+  cost_per_image?: number
+  is_ru?: boolean
+  operation_id?: string
+  service_type?: string
+  metadata?: Record<string, any>
+}
+
+export interface ImageProcessEventData extends BaseEventData {
+  event_id: string
+  event_name: string
+  event_data: Record<string, any>
+}
+
+export interface ImageToPromptEventData extends BaseEventData {
+  image: string
+  cost_per_image: number
+  is_ru: boolean
+}
+
+export interface InngestEvent<T extends BaseEventData> {
+  id: string
+  name: string
+  data: T
+}
+
+// Определяем мок для Telegram
+export const TelegramMock = {
+  sendMessage: jest.fn(),
+  sendPhoto: jest.fn(),
+  sendVideo: jest.fn(),
+}
+
+export const TEST_CONFIG = {
+  logger: testLogger,
   mockBot: {
-    telegram: {},
+    telegram: TelegramMock,
   },
   mocks: {
-    bot: {} as any,
-  },
-=======
-/**
- * Интерфейс для тестового пользователя
- */
-interface TestUser {
-  id: number
-  username: string
-  is_bot: boolean
-  first_name: string
-  last_name: string
-  telegramId: string
-  botName: string
-  isRussian?: boolean
-}
-
-export const TEST_CONFIG = {
-  // Моки для тестирования
-  mockBot: { telegram: mockTelegram },
-  mocks: { bot: mockBot },
-
-  // Конфигурация сервера
->>>>>>> c69af253
+    bot: {} as Telegraf<MyContext>,
+  },
   server: {
     apiUrl: 'http://localhost:3000',
     webhookPath: '/webhook',
@@ -82,195 +90,328 @@
       username: 'test_user',
       first_name: 'Test',
       last_name: 'User',
-<<<<<<< HEAD
-      language_code: 'en',
-=======
-      telegramId: '123456789',
-      botName: 'test_bot',
+      language_code: 'ru',
       isRussian: true,
     },
-    default: {
-      id: 987654321,
-      username: 'default_user',
-      is_bot: false,
-      first_name: 'Default',
-      last_name: 'User',
-      telegramId: '987654321',
-      botName: 'default_bot',
->>>>>>> c69af253
-      isRussian: false,
-    },
   },
   supabase: {
-    url: process.env.SUPABASE_URL || '',
-    key: process.env.SUPABASE_KEY || '',
+    url: process.env.SUPABASE_URL || 'http://localhost:54321',
+    key: process.env.SUPABASE_SERVICE_KEY || 'your-service-key',
   },
   bots: {
     test_bot: {
       name: 'test_bot',
-      token: process.env.BOT_TOKEN_TEST_1 || 'test_token',
+      token: 'test_token',
     },
     neurophoto: {
-      name: 'neurophoto',
+      name: 'neurophoto_bot',
       token: 'neurophoto_token',
     },
     default: {
-      name: 'default',
+      name: 'default_bot',
       token: 'default_token',
     },
   },
-<<<<<<< HEAD
   TEST_USER_ID: '123456789',
   TEST_BOT_NAME: 'test_bot',
   TEST_TELEGRAM_ID: '123456789',
-  TEST_IMAGE_URL: 'https://example.com/test.jpg',
-  PAYMENT_PROCESSING_TIMEOUT: 30000,
-  inngestEngine: new Inngest({ id: 'test-engine' }),
+  TEST_IMAGE_URL: 'https://example.com/test-image.jpg',
+  TEST_VOICE_ID: 'pNInz6obpgDQGcFmaJgB',
+  IMAGE_TO_PROMPT_COST: 30,
+  VOICE_GENERATION_COST: 50,
+  PAYMENT_PROCESSING_TIMEOUT: 5000,
+  inngestEngine: new InngestTestEngine(),
   models: {
-    default: 'default',
-    stable: 'stable',
+    default: 'test-model',
+    stable: 'stable-model',
     neurophoto: {
       name: 'neurophoto-model',
     },
   },
   cleanupAfterEach: true,
-  modelTraining: [],
+  CLEANUP_TEST_DATA: true,
+  modelTraining: [
+    {
+      id: 'test-training-1',
+      name: 'Test Training 1',
+      description: 'Test training description',
+      status: 'COMPLETED' as const,
+    },
+  ],
   CHECK_INTERVAL: 1000,
-  TIMEOUT: 5000,
+  TIMEOUT: 30000,
   endpoints: {
-    payment: '/api/payment',
-    generate: '/api/generate',
-    check: '/api/check',
-  },
-  TEST_VOICE_ID: 'test_voice_id',
-  VOICE_GENERATION_COST: 100,
-  CLEANUP_TEST_DATA: true,
+    payment: 'http://localhost:3000/api/payment',
+    generate: 'http://localhost:3000/api/generate',
+    check: 'http://localhost:3000/api/check',
+  },
+  prompts: {
+    test: 'Test prompt for image generation',
+  },
+  bot_name: 'test_bot',
+  test_user_id: '123456789',
   timeouts: {
-    default: 5000,
+    short: 1000,
+    medium: 5000,
     long: 15000,
-    short: 2000,
-=======
-
-  // Тестовые данные для обучения моделей
-  modelTraining: {
-    samples: [
-      {
-        prompt: 'Test prompt 1',
-        negative_prompt: 'Test negative prompt 1',
-        image_url: 'https://example.com/test1.jpg',
-        status: 'SUCCESS',
-        trainingId: 'training_123',
-        outputUrl: 'https://example.com/output1.safetensors',
-        version: '1.0.0',
-        metrics: {
-          predict_time: 120
+  },
+  retries: {
+    max: 3,
+    delay: 1000,
+  },
+  testUserId: '123456789',
+  testBotName: 'test_bot',
+} as const
+
+export interface TestResult {
+  success: boolean
+  message: string
+  name: string
+  error?: Error
+  data?: any
+}
+
+export type TestConfig = typeof TEST_CONFIG
+
+/** Интерфейс для конфигурации платежа */
+export interface PaymentConfig {
+  status: PAYMENT_STATUS
+  method: PAYMENT_METHOD
+  amount: number
+}
+
+/**
+ * Тестовый движок Inngest для обработки событий
+ * Настроен с таймаутом 10 секунд и буфером на 200 событий
+ */
+export const inngestTestEngine = new InngestTestEngine({
+  maxWaitTime: 10000,
+  eventBufferSize: 200,
+})
+
+/**
+ * Регистрация обработчика платежей для тестового окружения
+ * Создает записи в таблице payments_v2 со статусом COMPLETED
+ */
+inngestTestEngine.register(
+  'payment/process',
+  async ({ event }: { event: InngestEvent<PaymentEventData> }) => {
+    try {
+      logger.info('🚀 Обработка платежа в тестовом окружении', {
+        description: 'Processing payment in test environment',
+        event_id: event.id,
+        event_data: event.data,
+      })
+
+      // Нормализуем telegram_id
+      const normalizedTelegramId = normalizeTelegramId(event.data.telegram_id)
+
+      logger.info('📝 Подготовка данных для создания платежа', {
+        description: 'Preparing payment data',
+        normalized_telegram_id: normalizedTelegramId,
+        amount: event.data.amount,
+        type: event.data.type,
+        payment_description: event.data.description,
+        bot_name: event.data.bot_name,
+        inv_id: event.data.inv_id,
+        service_type: event.data.service_type || ModeEnum.TopUpBalance,
+      })
+
+      // Проверяем баланс для списания
+      if (event.data.type === 'money_expense') {
+        const currentBalance = await getUserBalance(event.data.telegram_id)
+
+        logger.info('💰 Проверка баланса перед списанием', {
+          description: 'Checking balance before withdrawal',
+          telegram_id: event.data.telegram_id,
+          current_balance: currentBalance,
+          required_amount: event.data.amount,
+        })
+
+        if (currentBalance < event.data.amount) {
+          logger.error('❌ Недостаточно средств для списания', {
+            description: 'Insufficient funds for withdrawal',
+            telegram_id: event.data.telegram_id,
+            current_balance: currentBalance,
+            required_amount: event.data.amount,
+          })
+
+          // Создаем запись о неудачной попытке списания
+          const { error: insertError } = await supabase
+            .from('payments_v2')
+            .insert({
+              telegram_id: normalizedTelegramId,
+              payment_date: new Date().toISOString(),
+              amount: event.data.amount,
+              description: event.data.description,
+              stars: event.data.amount,
+              currency: 'STARS',
+              subscription: 'none',
+              inv_id: event.data.inv_id,
+              status: 'FAILED',
+              type: event.data.type,
+              service_type: event.data.service_type,
+              bot_name: event.data.bot_name,
+              language: 'ru',
+              payment_method: 'test',
+            })
+
+          if (insertError) {
+            logger.error('❌ Ошибка при создании записи о неудачном платеже', {
+              description: 'Error creating failed payment record',
+              error: insertError.message,
+            })
+          }
+
+          return {
+            success: false,
+            error: 'Insufficient funds',
+          }
+        }
+      }
+
+      // Создаем запись об успешном платеже
+      const { data, error } = await supabase
+        .from('payments_v2')
+        .insert({
+          telegram_id: normalizedTelegramId,
+          amount: event.data.amount,
+          stars: event.data.amount,
+          type: event.data.type,
+          description: event.data.description,
+          bot_name: event.data.bot_name,
+          status: PAYMENT_STATUS.COMPLETED,
+          payment_method: PAYMENT_METHOD.TEST,
+          inv_id: event.data.inv_id,
+          service_type: event.data.service_type || ModeEnum.TopUpBalance,
+        })
+        .select()
+
+      if (error) {
+        logger.error('❌ Ошибка при создании платежа', {
+          description: 'Error creating payment',
+          error: error.message,
+          details: error.details,
+          hint: error.hint,
+        })
+        throw error
+      }
+
+      logger.info('✅ Платеж успешно создан', {
+        description: 'Payment created successfully',
+        event_id: event.id,
+        telegram_id: normalizedTelegramId,
+        amount: event.data.amount,
+        payment_data: data?.[0],
+      })
+
+      return { success: true, payment: data?.[0] }
+    } catch (error) {
+      logger.error('❌ Ошибка при обработке платежа', {
+        description: 'Error processing payment',
+        error: error instanceof Error ? error.message : String(error),
+        event_id: event.id,
+      })
+      throw error
+    }
+  }
+)
+
+// Регистрируем обработчик для image/process
+inngestTestEngine.register(
+  'image/process',
+  async ({ event }: { event: InngestEvent<ImageProcessEventData> }) => {
+    try {
+      logger.info('🖼️ Обработка запроса на анализ изображения', {
+        description: 'Processing image analysis request',
+        event_id: event.id,
+        event_data: event.data,
+      })
+
+      // Создаем запись в таблице events
+      const { error: eventError } = await supabase.from('events').insert({
+        id: event.data.event_id,
+        telegram_id: event.data.telegram_id,
+        bot_name: event.data.bot_name,
+        event_name: event.name,
+        event_data: event.data,
+        status: 'completed',
+        created_at: new Date().toISOString(),
+      })
+
+      if (eventError) {
+        logger.error('❌ Ошибка при создании записи о событии', {
+          description: 'Error creating event record',
+          error: eventError.message,
+          event_id: event.data.event_id,
+        })
+        throw eventError
+      }
+
+      logger.info('✅ Запись о событии создана', {
+        description: 'Event record created',
+        event_id: event.data.event_id,
+      })
+
+      return { success: true }
+    } catch (error) {
+      logger.error('❌ Ошибка при обработке запроса на анализ изображения', {
+        description: 'Error processing image analysis request',
+        error: error instanceof Error ? error.message : String(error),
+        event_id: event.id,
+      })
+      throw error
+    }
+  }
+)
+
+// Регистрируем обработчик для image/to-prompt.generate
+inngestTestEngine.register(
+  'image/to-prompt.generate',
+  async ({ event }: { event: InngestEvent<ImageToPromptEventData> }) => {
+    try {
+      logger.info('🚀 Начало обработки запроса на генерацию промпта', {
+        description: 'Starting prompt generation request',
+        event_id: event.id,
+        event_data: event.data,
+      })
+
+      // Отправляем событие в централизованный процессор платежей
+      const payment_operation_id = `image-to-prompt-${
+        event.data.telegram_id
+      }-${Date.now()}`
+      await inngestTestEngine.send({
+        name: 'payment/process',
+        data: {
+          telegram_id: event.data.telegram_id,
+          amount: event.data.cost_per_image,
+          is_ru: event.data.is_ru,
+          bot_name: event.data.bot_name,
+          type: 'money_expense',
+          description: 'Payment for image to prompt conversion',
+          operation_id: payment_operation_id,
+          service_type: ModeEnum.ImageToPrompt,
+          metadata: {
+            service_type: ModeEnum.ImageToPrompt,
+            image_url: event.data.image,
+          },
         },
-        error: null
-      },
-      {
-        prompt: 'Test prompt 2',
-        negative_prompt: 'Test negative prompt 2',
-        image_url: 'https://example.com/test2.jpg',
-        status: 'failed',
-        trainingId: 'training_456',
-        outputUrl: null,
-        version: null,
-        metrics: {
-          predict_time: 60
-        },
-        error: 'Training failed due to insufficient data'
-      },
-      {
-        prompt: 'Test prompt 3',
-        negative_prompt: 'Test negative prompt 3',
-        image_url: 'https://example.com/test3.jpg',
-        status: 'canceled',
-        trainingId: 'training_789',
-        outputUrl: null,
-        version: null,
-        metrics: {
-          predict_time: 30
-        },
-        error: null
-      }
-    ],
-  },
-
-  // Тестовые данные для BFL обучения
-  bflTraining: {
-    samples: [
-      {
-        text: 'Test text 1',
-        image_url: 'https://example.com/bfl1.jpg',
-        status: 'completed',
-        task_id: 'bfl_task_123',
-        result: {
-          url: 'https://example.com/bfl_result1.jpg'
-        }
-      },
-      {
-        text: 'Test text 2',
-        image_url: 'https://example.com/bfl2.jpg',
-        status: 'error',
-        task_id: 'bfl_task_456',
-        error: 'Processing failed'
-      },
-      {
-        text: 'Test text 3',
-        image_url: 'https://example.com/bfl3.jpg',
-        status: 'pending',
-        task_id: 'bfl_task_789'
-      }
-    ],
-  },
-
-  // Тестовые данные для neurophoto
-  neurophoto: {
-    samples: [
-      {
-        url: 'https://example.com/neurophoto1.jpg',
-        prompt: 'Test neurophoto prompt 1',
-        status: 'completed',
-        task_id: 'neurophoto_123',
-        result: {
-          url: 'https://example.com/neurophoto_result1.jpg'
-        }
-      },
-      {
-        url: 'https://example.com/neurophoto2.jpg',
-        prompt: 'Test neurophoto prompt 2',
-        status: 'processing',
-        task_id: 'neurophoto_456'
-      },
-      {
-        url: 'https://example.com/neurophoto3.jpg',
-        prompt: 'Test neurophoto prompt 3',
-        status: 'moderation_failed',
-        task_id: 'neurophoto_789'
-      }
-    ],
->>>>>>> c69af253
-  },
-  retries: {
-    default: 3,
-    max: 5,
-  },
-  delays: {
-    default: 1000,
-    long: 3000,
-    short: 500,
-  },
-  env: {
-    isTest: true,
-    testMode: 'integration',
-  },
-  MAX_RETRIES: 3,
-}
-
-// Initialize test Inngest client
-export const inngestTestEngine = new Inngest({
-  id: 'test-engine',
-  logger: testLogger,
-})
-
-export default TEST_CONFIG+      })
+
+      logger.info('✅ Запрос на генерацию промпта обработан', {
+        description: 'Prompt generation request processed',
+        event_id: event.id,
+        telegram_id: event.data.telegram_id,
+      })
+
+      return { success: true }
+    } catch (error) {
+      logger.error('❌ Ошибка при обработке запроса на генерацию промпта', {
+        description: 'Error processing prompt generation request',
+        error: error instanceof Error ? error.message : String(error),
+        event_id: event.id,
+      })
+      throw error
+    }
+  }
+)