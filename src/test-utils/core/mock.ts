/**
 * Функциональный модуль для создания моков и заглушек в тестах
 */
import { deepEqual, formatValue } from '@/test-utils/core/utils'

/**
 * Базовый тип для мок-функции
 */
export interface MockFunction<T extends (...args: any[]) => any> {
  (...args: Parameters<T>): ReturnType<T>
  mockResolvedValue(value: Awaited<ReturnType<T>>): void
  mockRejectedValue(error: Error): void
  mockReturnValue(value: ReturnType<T>): void
  mockImplementation(fn: T): void
  mockClear(): void
  getMockCalls(): Parameters<T>[]
}

/**
 * Интерфейс для API мока
 */
export interface MockAPI<T extends (...args: any[]) => any> {
  mockImplementation: (impl: T) => MockAPI<T>
  mockClear: () => void
  mock: {
    calls: Array<Parameters<T>>
<<<<<<< HEAD
  }
}

/**
 * Тип для мок-объекта
 */
export type MockObject<T> = {
  [K in keyof T]: T[K] extends (...args: any[]) => any
    ? MockFunction<T[K]>
    : T[K] extends object
    ? MockObject<T[K]>
    : T[K];
};

/**
 * Тип для мокированной функции
 */
export type MockedFunction<T extends MockFunction<any>> = T & {
  mock: {
    calls: Parameters<T>[];
    results: Array<{
      type: 'return' | 'throw';
      value: any;
    }>;
    lastCall: Parameters<T> | undefined;
    clear: () => void;
  };
  mockReturnValue: (value: ReturnType<T>) => MockedFunction<T>;
  mockImplementation: (fn: T) => MockedFunction<T>;
};
=======
    results: Array<{
      type: 'return' | 'throw'
      value: any
    }>
    instances: any[]
    lastCall: Parameters<T> | undefined
    clear: () => void
    reset: () => void
  }
  mockReturnValue: (value: ReturnType<T>) => MockedFunction<T>
  mockReturnValueOnce: (value: ReturnType<T>) => MockedFunction<T>
  mockResolvedValue: <U extends Promise<any>>(
    value: PromisedType<ReturnType<T> & U>
  ) => MockedFunction<T>
  mockResolvedValueOnce: <U extends Promise<any>>(
    value: PromisedType<ReturnType<T> & U>
  ) => MockedFunction<T>
  mockRejectedValue: <U extends Promise<any>>(value: any) => MockedFunction<T>
  mockRejectedValueOnce: <U extends Promise<any>>(
    value: any
  ) => MockedFunction<T>
  mockImplementation: (fn: T) => MockedFunction<T>
  mockImplementationOnce: (fn: T) => MockedFunction<T>
  mockClear: () => MockedFunction<T>
  mockReset: () => MockedFunction<T>
}
>>>>>>> c0f05636

/**
 * Создает типизированный мок для функции
 */
<<<<<<< HEAD
export function create<T extends (...args: any[]) => any>(): MockFunction<T> {
  let mockFn: any = (...args: Parameters<T>) => {
    mockFn.calls.push(args)
    return mockFn.implementation ? mockFn.implementation(...args) : mockFn.returnValue
  }

  mockFn.calls = []
  mockFn.implementation = null
  mockFn.returnValue = undefined

  mockFn.mockResolvedValue = (value: Awaited<ReturnType<T>>) => {
    mockFn.implementation = async () => value
  }

  mockFn.mockRejectedValue = (error: Error) => {
    mockFn.implementation = async () => { throw error }
  }

  mockFn.mockReturnValue = (value: ReturnType<T>) => {
    mockFn.returnValue = value
  }

  mockFn.mockImplementation = (fn: T) => {
    mockFn.implementation = fn
  }

  mockFn.mockClear = () => {
    mockFn.calls = []
    mockFn.implementation = null
    mockFn.returnValue = undefined
  }

  mockFn.getMockCalls = () => mockFn.calls

  return mockFn
}

/**
 * Мокает модуль целиком
 */
export function mockModule<T extends Record<string, any>>(
  path: string,
  implementation: Partial<{ [K in keyof T]: T[K] }>
): MockObject<T> {
  const mock = {} as MockObject<T>;

  for (const [key, value] of Object.entries(implementation)) {
    if (typeof value === 'function') {
      const mockFn = create();
      (mock as any)[key] = mockFn;
    } else {
      (mock as any)[key] = value;
    }
  }

  jest.mock(path, () => mock);

  return mock;
}

/**
 * Очищает все моки
 */
export function clearAll(): void {
  // Реализация очистки всех моков
}

/**
 * Создает мок-функцию
 */
export function createMock<T extends MockFunction<any>>(
  implementation?: T
): MockedFunction<T> {
  const calls: Parameters<T>[] = [];
  const results: Array<{ type: 'return' | 'throw'; value: any }> = [];

  const mockFn = function(this: any, ...args: Parameters<T>): ReturnType<T> {
    calls.push(args);
    try {
      const result = implementation?.apply(this, args);
      results.push({ type: 'return', value: result });
      return result as ReturnType<T>;
    } catch (error) {
      results.push({ type: 'throw', value: error });
      throw error;
=======
type PromisedType<T> = T extends Promise<infer U> ? U : never

/**
 * Опции для создания мока
 */
export interface MockOptions<T extends (...args: any[]) => any> {
  name?: string
  defaultValue?: ReturnType<T>
  implementation?: T
}

/**
 * Тип для объекта-заглушки
 */
export type StubObject<T extends object> = {
  [K in keyof T]?: T[K] extends (...args: any[]) => any
    ? MockedFunction<T[K]>
    : T[K] extends object
      ? StubObject<T[K]>
      : T[K]
}

/**
 * Тип для мока метода объекта
 */
export type MockedMethod<T extends object, K extends keyof T> = T[K] extends (
  ...args: any[]
) => any
  ? MockedFunction<T[K]>
  : never

/**
 * Тип для мока объекта с методами
 */
export type MockedObject<T extends object> = {
  [K in keyof T]: T[K] extends (...args: any[]) => any
    ? MockedFunction<T[K]>
    : T[K] extends object
      ? MockedObject<T[K]>
      : T[K]
}

/**
 * Создает мок-функцию с отслеживанием вызовов и настраиваемым поведением
 */
export function create<T extends (...args: any[]) => any>(
  fn?: T | MockOptions<T>
): MockedFunction<T> {
  const options: MockOptions<T> =
    typeof fn === 'function' ? { implementation: fn } : fn || {}
  const { name = 'mockFunction', defaultValue, implementation } = options

  // Хранение состояния мока
  const state = {
    calls: [] as Array<Parameters<T>>,
    results: [] as Array<{ type: 'return' | 'throw'; value: any }>,
    instances: [] as any[],
    implementations: [implementation] as Array<T | undefined>,
    returnValues: [] as any[],
    rejectionValues: [] as any[],
  }

  // Функция очистки состояния вызовов
  const clear = (): void => {
    state.calls = []
    state.results = []
    state.instances = []
  }

  // Функция полного сброса состояния
  const reset = (): void => {
    clear()
    state.implementations = [implementation]
    state.returnValues = []
    state.rejectionValues = []
  }

  // Основная мок-функция
  const mockFn = function (this: any, ...args: Parameters<T>): ReturnType<T> {
    const thisArg = this === undefined || this === global ? null : this
    if (thisArg !== null) {
      state.instances.push(thisArg)
    }

    // Сохраняем параметры вызова
    state.calls.push(args as Parameters<T>)

    try {
      // Проверяем реализацию для одного вызова
      const onceImplementation =
        state.implementations.length > 1 ? state.implementations.shift() : null
      const currentImplementation =
        onceImplementation || state.implementations[0]

      // Проверяем значение возврата для одного вызова
      const returnValueOnce =
        state.returnValues.length > 0 ? state.returnValues.shift() : undefined
      const rejectValueOnce =
        state.rejectionValues.length > 0
          ? state.rejectionValues.shift()
          : undefined

      let result: any

      if (rejectValueOnce !== undefined) {
        result = Promise.reject(rejectValueOnce)
      } else if (returnValueOnce !== undefined) {
        result = returnValueOnce
      } else if (currentImplementation) {
        result = currentImplementation.apply(thisArg, args)
      } else {
        result = defaultValue
      }

      state.results.push({ type: 'return', value: result })
      return result
    } catch (error) {
      state.results.push({ type: 'throw', value: error })
      throw error
>>>>>>> c0f05636
    }
  } as MockedFunction<T>

  mockFn.mock = {
<<<<<<< HEAD
    calls,
    results,
    get lastCall() {
      return calls[calls.length - 1];
    },
    clear: () => {
      calls.length = 0;
      results.length = 0;
    }
  };

  mockFn.mockReturnValue = (value: ReturnType<T>) => {
    implementation = (() => value) as T;
    return mockFn;
  };

  mockFn.mockImplementation = (fn: T) => {
    implementation = fn;
    return mockFn;
  };
=======
    calls: state.calls,
    results: state.results,
    instances: state.instances,
    get lastCall(): Parameters<T> | undefined {
      return state.calls.length > 0
        ? state.calls[state.calls.length - 1]
        : undefined
    },
    clear,
    reset,
  }

  // Методы для установки поведения мока
  mockFn.mockReturnValue = function <R>(value: R): MockedFunction<T> {
    state.implementations = [
      function () {
        return value
      } as any,
    ]
    return mockFn
  }

  mockFn.mockReturnValueOnce = (value: ReturnType<T>): MockedFunction<T> => {
    state.returnValues.push(value)
    return mockFn
  }

  mockFn.mockResolvedValue = function <R>(value: R): MockedFunction<T> {
    state.implementations = [
      function () {
        return Promise.resolve(value)
      } as any,
    ]
    return mockFn
  }

  mockFn.mockResolvedValueOnce = <U extends Promise<any>>(
    value: PromisedType<ReturnType<T> & U>
  ): MockedFunction<T> => {
    return mockFn.mockReturnValueOnce(Promise.resolve(value) as ReturnType<T>)
  }

  mockFn.mockRejectedValue = function <E>(error: E): MockedFunction<T> {
    state.implementations = [
      function () {
        return Promise.reject(error)
      } as any,
    ]
    return mockFn
  }

  mockFn.mockRejectedValueOnce = <U extends Promise<any>>(
    value: any
  ): MockedFunction<T> => {
    state.rejectionValues.push(value)
    return mockFn
  }

  mockFn.mockImplementation = (fn: T): MockedFunction<T> => {
    state.implementations = [fn]
    return mockFn
  }

  mockFn.mockImplementationOnce = (fn: T): MockedFunction<T> => {
    state.implementations.push(fn)
    return mockFn
  }

  mockFn.mockClear = (): MockedFunction<T> => {
    clear()
    return mockFn
  }

  mockFn.mockReset = (): MockedFunction<T> => {
    reset()
    return mockFn
  }
>>>>>>> c0f05636

  return mockFn
}

<<<<<<< HEAD
// Экспорт по умолчанию
export default {
  create,
  mockModule,
  clearAll,
  createMock
}; 
=======
/**
 * Создает мок для метода объекта
 */
export function method<T extends object, K extends keyof T>(
  obj: T,
  methodName: K,
  implementation?: T[K] extends (...args: any[]) => any ? T[K] : never
): T[K] extends (...args: any[]) => any ? MockedFunction<T[K]> : never {
  const original = obj[methodName]
  if (typeof original !== 'function') {
    throw new Error(`Cannot mock non-function property '${String(methodName)}'`)
  }

  const mockFn = create<T[K] extends (...args: any[]) => any ? T[K] : never>({
    name: `${obj.constructor.name || 'Object'}.${String(methodName)}`,
    implementation,
  })

  // Заменяем метод объекта на мок
  obj[methodName] = mockFn as any

  return mockFn as any
}

/**
 * Создает мок для всех методов объекта
 */
export function object<T extends object>(obj: T): MockedObject<T> {
  const result = { ...obj } as MockedObject<T>

  Object.entries(obj).forEach(([key, value]) => {
    if (typeof value === 'function') {
      const mockFn = create({
        name: `${obj.constructor.name || 'Object'}.${key}`,
        implementation: value as any,
      })

      ;(result as any)[key] = mockFn
    } else if (value && typeof value === 'object' && !Array.isArray(value)) {
      ;(result as any)[key] = object(value as object)
    }
  })

  return result
}

/**
 * Создает заглушку с указанными методами
 */
export function stub<T extends object>(
  methods: Partial<{ [K in keyof T]: T[K] }>
): StubObject<T> {
  const result = {} as StubObject<T>

  Object.entries(methods).forEach(([key, value]) => {
    if (typeof value === 'function') {
      const mockFn = create({
        name: `Stub.${key}`,
        implementation: value as any,
      })

      ;(result as any)[key] = mockFn
    } else {
      ;(result as any)[key] = value
    }
  })

  return result
}

// Экспортируем API для работы с моками
export default {
  create,
  method,
  object,
  stub,
}
>>>>>>> c0f05636
<|MERGE_RESOLUTION|>--- conflicted
+++ resolved
@@ -24,7 +24,6 @@
   mockClear: () => void
   mock: {
     calls: Array<Parameters<T>>
-<<<<<<< HEAD
   }
 }
 
@@ -42,24 +41,10 @@
 /**
  * Тип для мокированной функции
  */
-export type MockedFunction<T extends MockFunction<any>> = T & {
+export type MockedFunction<T extends (...args: any[]) => any> = T & {
   mock: {
-    calls: Parameters<T>[];
-    results: Array<{
-      type: 'return' | 'throw';
-      value: any;
-    }>;
-    lastCall: Parameters<T> | undefined;
-    clear: () => void;
-  };
-  mockReturnValue: (value: ReturnType<T>) => MockedFunction<T>;
-  mockImplementation: (fn: T) => MockedFunction<T>;
-};
-=======
-    results: Array<{
-      type: 'return' | 'throw'
-      value: any
-    }>
+    calls: Parameters<T>[]
+    results: Array<{ type: 'return' | 'throw'; value: any }>
     instances: any[]
     lastCall: Parameters<T> | undefined
     clear: () => void
@@ -67,127 +52,16 @@
   }
   mockReturnValue: (value: ReturnType<T>) => MockedFunction<T>
   mockReturnValueOnce: (value: ReturnType<T>) => MockedFunction<T>
-  mockResolvedValue: <U extends Promise<any>>(
-    value: PromisedType<ReturnType<T> & U>
-  ) => MockedFunction<T>
-  mockResolvedValueOnce: <U extends Promise<any>>(
-    value: PromisedType<ReturnType<T> & U>
-  ) => MockedFunction<T>
-  mockRejectedValue: <U extends Promise<any>>(value: any) => MockedFunction<T>
-  mockRejectedValueOnce: <U extends Promise<any>>(
-    value: any
-  ) => MockedFunction<T>
+  mockResolvedValue: (value: Awaited<ReturnType<T>>) => MockedFunction<T>
+  mockResolvedValueOnce: (value: Awaited<ReturnType<T>>) => MockedFunction<T>
+  mockRejectedValue: (error: any) => MockedFunction<T>
+  mockRejectedValueOnce: (error: any) => MockedFunction<T>
   mockImplementation: (fn: T) => MockedFunction<T>
   mockImplementationOnce: (fn: T) => MockedFunction<T>
   mockClear: () => MockedFunction<T>
   mockReset: () => MockedFunction<T>
 }
->>>>>>> c0f05636
-
-/**
- * Создает типизированный мок для функции
- */
-<<<<<<< HEAD
-export function create<T extends (...args: any[]) => any>(): MockFunction<T> {
-  let mockFn: any = (...args: Parameters<T>) => {
-    mockFn.calls.push(args)
-    return mockFn.implementation ? mockFn.implementation(...args) : mockFn.returnValue
-  }
-
-  mockFn.calls = []
-  mockFn.implementation = null
-  mockFn.returnValue = undefined
-
-  mockFn.mockResolvedValue = (value: Awaited<ReturnType<T>>) => {
-    mockFn.implementation = async () => value
-  }
-
-  mockFn.mockRejectedValue = (error: Error) => {
-    mockFn.implementation = async () => { throw error }
-  }
-
-  mockFn.mockReturnValue = (value: ReturnType<T>) => {
-    mockFn.returnValue = value
-  }
-
-  mockFn.mockImplementation = (fn: T) => {
-    mockFn.implementation = fn
-  }
-
-  mockFn.mockClear = () => {
-    mockFn.calls = []
-    mockFn.implementation = null
-    mockFn.returnValue = undefined
-  }
-
-  mockFn.getMockCalls = () => mockFn.calls
-
-  return mockFn
-}
-
-/**
- * Мокает модуль целиком
- */
-export function mockModule<T extends Record<string, any>>(
-  path: string,
-  implementation: Partial<{ [K in keyof T]: T[K] }>
-): MockObject<T> {
-  const mock = {} as MockObject<T>;
-
-  for (const [key, value] of Object.entries(implementation)) {
-    if (typeof value === 'function') {
-      const mockFn = create();
-      (mock as any)[key] = mockFn;
-    } else {
-      (mock as any)[key] = value;
-    }
-  }
-
-  jest.mock(path, () => mock);
-
-  return mock;
-}
-
-/**
- * Очищает все моки
- */
-export function clearAll(): void {
-  // Реализация очистки всех моков
-}
-
-/**
- * Создает мок-функцию
- */
-export function createMock<T extends MockFunction<any>>(
-  implementation?: T
-): MockedFunction<T> {
-  const calls: Parameters<T>[] = [];
-  const results: Array<{ type: 'return' | 'throw'; value: any }> = [];
-
-  const mockFn = function(this: any, ...args: Parameters<T>): ReturnType<T> {
-    calls.push(args);
-    try {
-      const result = implementation?.apply(this, args);
-      results.push({ type: 'return', value: result });
-      return result as ReturnType<T>;
-    } catch (error) {
-      results.push({ type: 'throw', value: error });
-      throw error;
-=======
-type PromisedType<T> = T extends Promise<infer U> ? U : never
-
-/**
- * Опции для создания мока
- */
-export interface MockOptions<T extends (...args: any[]) => any> {
-  name?: string
-  defaultValue?: ReturnType<T>
-  implementation?: T
-}
-
-/**
- * Тип для объекта-заглушки
- */
+
 export type StubObject<T extends object> = {
   [K in keyof T]?: T[K] extends (...args: any[]) => any
     ? MockedFunction<T[K]>
@@ -196,18 +70,6 @@
       : T[K]
 }
 
-/**
- * Тип для мока метода объекта
- */
-export type MockedMethod<T extends object, K extends keyof T> = T[K] extends (
-  ...args: any[]
-) => any
-  ? MockedFunction<T[K]>
-  : never
-
-/**
- * Тип для мока объекта с методами
- */
 export type MockedObject<T extends object> = {
   [K in keyof T]: T[K] extends (...args: any[]) => any
     ? MockedFunction<T[K]>
@@ -217,22 +79,34 @@
 }
 
 /**
- * Создает мок-функцию с отслеживанием вызовов и настраиваемым поведением
- */
-export function create<T extends (...args: any[]) => any>(
-  fn?: T | MockOptions<T>
-): MockedFunction<T> {
-  const options: MockOptions<T> =
-    typeof fn === 'function' ? { implementation: fn } : fn || {}
-  const { name = 'mockFunction', defaultValue, implementation } = options
-
-  // Хранение состояния мока
+ * Создает типизированный мок для функции
+ */
+type PromisedType<T> = T extends Promise<infer U> ? U : never
+
+/**
+ * Опции для создания мока
+ */
+export interface MockOptions<T extends (...args: any[]) => any> {
+  name?: string
+  defaultValue?: ReturnType<T>
+  implementation?: T
+}
+
+/**
+ * Основная функция создания мока
+ */
+export function create<T extends (...args: any[]) => any>(options?: {
+  name?: string
+  implementation?: T
+  defaultValue?: ReturnType<T>
+}): MockedFunction<T> {
+  const { implementation, defaultValue } = options || {}
   const state = {
-    calls: [] as Array<Parameters<T>>,
+    calls: [] as Parameters<T>[],
     results: [] as Array<{ type: 'return' | 'throw'; value: any }>,
     instances: [] as any[],
-    implementations: [implementation] as Array<T | undefined>,
-    returnValues: [] as any[],
+    implementations: [implementation] as (T | undefined)[],
+    returnValues: [] as ReturnType<T>[],
     rejectionValues: [] as any[],
   }
 
@@ -257,10 +131,8 @@
     if (thisArg !== null) {
       state.instances.push(thisArg)
     }
-
     // Сохраняем параметры вызова
     state.calls.push(args as Parameters<T>)
-
     try {
       // Проверяем реализацию для одного вызова
       const onceImplementation =
@@ -293,33 +165,10 @@
     } catch (error) {
       state.results.push({ type: 'throw', value: error })
       throw error
->>>>>>> c0f05636
     }
   } as MockedFunction<T>
 
   mockFn.mock = {
-<<<<<<< HEAD
-    calls,
-    results,
-    get lastCall() {
-      return calls[calls.length - 1];
-    },
-    clear: () => {
-      calls.length = 0;
-      results.length = 0;
-    }
-  };
-
-  mockFn.mockReturnValue = (value: ReturnType<T>) => {
-    implementation = (() => value) as T;
-    return mockFn;
-  };
-
-  mockFn.mockImplementation = (fn: T) => {
-    implementation = fn;
-    return mockFn;
-  };
-=======
     calls: state.calls,
     results: state.results,
     instances: state.instances,
@@ -356,9 +205,7 @@
     return mockFn
   }
 
-  mockFn.mockResolvedValueOnce = <U extends Promise<any>>(
-    value: PromisedType<ReturnType<T> & U>
-  ): MockedFunction<T> => {
+  mockFn.mockResolvedValueOnce = (value: Awaited<ReturnType<T>>): MockedFunction<T> => {
     return mockFn.mockReturnValueOnce(Promise.resolve(value) as ReturnType<T>)
   }
 
@@ -371,10 +218,8 @@
     return mockFn
   }
 
-  mockFn.mockRejectedValueOnce = <U extends Promise<any>>(
-    value: any
-  ): MockedFunction<T> => {
-    state.rejectionValues.push(value)
+  mockFn.mockRejectedValueOnce = (error: any): MockedFunction<T> => {
+    state.rejectionValues.push(error)
     return mockFn
   }
 
@@ -397,20 +242,26 @@
     reset()
     return mockFn
   }
->>>>>>> c0f05636
 
   return mockFn
 }
 
-<<<<<<< HEAD
-// Экспорт по умолчанию
-export default {
-  create,
-  mockModule,
-  clearAll,
-  createMock
-}; 
-=======
+/**
+ * Очищает все моки
+ */
+export function clearAll(): void {
+  // TODO: Реализация очистки всех моков, если требуется глобальный реестр
+}
+
+/**
+ * Создает мок-функцию (совместимость)
+ */
+export function createMock<T extends (...args: any[]) => any>(
+  implementation?: T
+): MockedFunction<T> {
+  return create({ implementation })
+}
+
 /**
  * Создает мок для метода объекта
  */
@@ -447,7 +298,6 @@
         name: `${obj.constructor.name || 'Object'}.${key}`,
         implementation: value as any,
       })
-
       ;(result as any)[key] = mockFn
     } else if (value && typeof value === 'object' && !Array.isArray(value)) {
       ;(result as any)[key] = object(value as object)
@@ -471,7 +321,6 @@
         name: `Stub.${key}`,
         implementation: value as any,
       })
-
       ;(result as any)[key] = mockFn
     } else {
       ;(result as any)[key] = value
@@ -487,5 +336,6 @@
   method,
   object,
   stub,
-}
->>>>>>> c0f05636
+  clearAll,
+  createMock,
+}