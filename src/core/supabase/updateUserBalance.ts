--- conflicted
+++ resolved
@@ -11,12 +11,9 @@
   type: 'money_income' | 'money_expense'
   operation_description?: string
   metadata?: Record<string, any>
-<<<<<<< HEAD
   bot_name?: string
   payment_method?: string
-=======
   bot_name: string
->>>>>>> 471ecc62
 }
 
 /**
@@ -30,16 +27,13 @@
   operation_description = '',
   metadata = {},
   bot_name,
-<<<<<<< HEAD
   payment_method = 'System',
 }: UpdateUserBalanceParams): Promise<{
   success: boolean
   newBalance: number | null
   error?: string
 }> => {
-=======
 }: UpdateUserBalanceParams): Promise<number | null> => {
->>>>>>> 471ecc62
   try {
     if (!telegram_id) {
       throw new Error('telegram_id is required')
@@ -74,9 +68,7 @@
         operation_description,
         metadata,
         bot_name,
-<<<<<<< HEAD
         payment_method,
-=======
         operation_id,
         metadata: {
           ...metadata,
@@ -94,7 +86,6 @@
       logger.error('❌ Не удалось получить обновленный баланс:', {
         description: 'Failed to get updated balance',
         telegram_id,
->>>>>>> 471ecc62
       })
       throw error
     }
