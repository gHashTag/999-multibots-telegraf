--- conflicted
+++ resolved
@@ -6,12 +6,12 @@
 import { Update, BotCommand } from 'telegraf/types'
 import { registerCommands } from './registerCommands'
 import { MyContext } from './interfaces'
-<<<<<<< HEAD
 import { logger } from './utils/logger'
 import { ADMIN_IDS_ARRAY, NODE_ENV } from './config'
 import type { BotName } from '@/interfaces/telegram-bot.interface'
 import { toBotName } from '@/helpers/botName.helper'
 import { getBotGroupFromAvatars } from '@/core/supabase'
+import { setupHearsHandlers } from './hearsHandlers'
 
 if (!process.env.BOT_TOKEN_1) throw new Error('BOT_TOKEN_1 is not set')
 if (!process.env.BOT_TOKEN_2) throw new Error('BOT_TOKEN_2 is not set')
@@ -58,9 +58,6 @@
   neuro_blogger_bot: 'https://t.me/neuro_coder_ai/1212',
   ai_koshey_bot: 'https://t.me/neuro_coder_ai/1212',
 }
-=======
-import { setupHearsHandlers } from './hearsHandlers'
->>>>>>> de256a7e
 
 const privateCommands: BotCommand[] = [
   { command: 'start', description: '🚀 Начать / Restart' },
@@ -149,17 +146,10 @@
   }
 }
 
-<<<<<<< HEAD
 logger.info('🤖 Инициализация pulseBot:', {
   description: 'PulseBot initialization',
   tokenLength: PULSE_BOT_TOKEN.length,
 })
-=======
-    // Убираем composer из вызова
-    // Передаем только bot
-    registerCommands({ bot })
-    setupHearsHandlers(bot)
->>>>>>> de256a7e
 
 export function getBotNameByToken(token: string): { bot_name: BotName } {
   const entry = Object.entries(BOT_NAMES).find(([_, value]) => value === token)
@@ -167,71 +157,11 @@
     logger.warn('⚠️ Token not found, returning default bot name', {
       tokenLength: token.length,
     })
-<<<<<<< HEAD
     return { bot_name: DEFAULT_BOT_NAME }
   }
   const [bot_name] = entry
   return { bot_name: bot_name as BotName }
 }
-=======
-    console.log(
-      `🚀 Тестовый бот ${foundBotInfo.username} запущен в режиме разработки`
-    )
-  } else {
-    // В продакшене используем все активные боты
-    const botTokens = [
-      process.env.BOT_TOKEN_1,
-      process.env.BOT_TOKEN_2,
-      process.env.BOT_TOKEN_3,
-      process.env.BOT_TOKEN_4,
-      process.env.BOT_TOKEN_5,
-      process.env.BOT_TOKEN_6,
-      process.env.BOT_TOKEN_7,
-    ].filter((token): token is string => Boolean(token))
-
-    let currentPort = 3001
-
-    for (const token of botTokens) {
-      if (await validateBotToken(token)) {
-        const bot = new Telegraf<MyContext>(token)
-        bot.use(Composer.log())
-
-        registerCommands({ bot })
-        setupHearsHandlers(bot)
-
-        botInstances.push(bot)
-        const botInfo = await bot.telegram.getMe()
-        console.log(`🤖 Бот ${botInfo.username} инициализирован`)
-
-        // <<<--- Set commands scope for the production bot ---<<<
-        try {
-          await bot.telegram.setMyCommands(privateCommands, {
-            scope: { type: 'all_private_chats' },
-          })
-          await bot.telegram.setMyCommands([], {
-            scope: { type: 'all_group_chats' },
-          }) // Empty commands for groups
-          await bot.telegram.setMyCommands([], {
-            scope: { type: 'all_chat_administrators' },
-          }) // Optional: Empty for admins too
-          console.log(`✅ Команды установлены для бота ${botInfo.username}`)
-        } catch (error) {
-          console.error(
-            `❌ Ошибка установки команд для ${botInfo.username}:`,
-            error
-          )
-        }
-        // >>>---------------------------------------------------->>>
-
-        while (await isPortInUse(currentPort)) {
-          console.log(`⚠️ Порт ${currentPort} занят, пробуем следующий...`)
-          currentPort++
-        }
-
-        console.log(
-          `🔌 Используем порт ${currentPort} для бота ${botInfo.username}`
-        )
->>>>>>> de256a7e
 
 export function getTokenByBotName(botName: string): string | undefined {
   const validBotName = toBotName(botName)
