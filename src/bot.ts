--- conflicted
+++ resolved
@@ -1,71 +1,4 @@
 import { isDev } from './config'
-import fs from 'fs'
-import path from 'path'
-import os from 'os'
-import { checkAndCreateLockFile } from './utils/checkAndCreateLockFile'
-import { logger } from './utils/logger'
-import startApiServer from './api-server'
-import initializeApiServer from './api-server'
-import type { FastifyInstance } from 'fastify'
-import type { MyContext } from '@/interfaces'
-import { Composer, Telegraf, Scenes, Context } from 'telegraf'
-import type { Message, Update } from 'telegraf/types'
-import { registerCommands } from './registerCommands'
-
-// Возвращаем массив для хранения инстансов ботов
-export const botInstances: Telegraf<MyContext>[] = []
-
-// Путь к файлу конфликта
-const CONFLICT_LOG_PATH = path.join(process.cwd(), 'logs', 'telegram_conflicts')
-
-// Создаем директорию для логов конфликтов, если её нет
-if (!fs.existsSync(CONFLICT_LOG_PATH)) {
-  fs.mkdirSync(CONFLICT_LOG_PATH, { recursive: true })
-}
-
-/**
- * Сохраняет информацию о конфликте 409 в отдельный файл для последующего анализа
- * @param errorMessage Сообщение об ошибке
- * @param forceStartActive Был ли активирован режим принудительного запуска
- * @param additionalInfo Дополнительная информация о конфликте
- */
-function recordTelegramConflict(
-  errorMessage: string,
-  forceStartActive: boolean,
-  additionalInfo: Record<string, any> = {}
-): void {
-  try {
-    const timestamp = new Date().toISOString()
-    const fileName = path.join(
-      CONFLICT_LOG_PATH,
-      `conflict_${timestamp.replace(/[:.]/g, '_')}.json`
-    )
-
-    const conflictData = {
-      timestamp,
-      error_message: errorMessage,
-      force_start_active: forceStartActive,
-      computer_name: os.hostname(),
-      username: os.userInfo().username,
-      platform: process.platform,
-      node_version: process.version,
-      environment: process.env.NODE_ENV,
-      pid: process.pid,
-      ...additionalInfo,
-    }
-
-    fs.writeFileSync(fileName, JSON.stringify(conflictData, null, 2))
-    logger.info(`✅ Информация о конфликте 409 сохранена в файл: ${fileName}`, {
-      description: 'Telegram 409 conflict recorded to file',
-      file_path: fileName,
-    })
-  } catch (error) {
-    logger.error('❌ Ошибка при сохранении информации о конфликте', {
-      description: 'Failed to save conflict information',
-      error: error instanceof Error ? error.message : String(error),
-    })
-  }
-}
 
 console.log(`--- Bot Logic ---`)
 console.log(
@@ -74,8 +7,6 @@
 console.log(`[BOT] process.env.NODE_ENV: ${process.env.NODE_ENV}`)
 console.log(`--- End Bot Logic Check ---`)
 
-<<<<<<< HEAD
-=======
 import { Composer, Telegraf, Scenes, Context } from 'telegraf'
 import { Update } from 'telegraf/types'
 import { registerCommands } from './registerCommands'
@@ -84,7 +15,6 @@
 // Инициализация ботов
 const botInstances: Telegraf<MyContext>[] = []
 
->>>>>>> 783db1e7
 // Функция для проверки валидности токена
 export async function validateBotToken(token: string): Promise<boolean> {
   try {
@@ -92,7 +22,7 @@
     await bot.telegram.getMe()
     return true
   } catch (error) {
-    logger.error(`❌ Ошибка валидации токена: ${(error as Error).message}`)
+    console.error(`❌ Ошибка валидации токена: ${(error as Error).message}`)
     return false
   }
 }
@@ -111,58 +41,29 @@
       server.listen(port)
     })
   } catch (error) {
-    logger.error(`❌ Ошибка проверки порта ${port}:`, error)
+    console.error(`❌ Ошибка проверки порта ${port}:`, error)
     return true
   }
-}
-
-// Функция для порта API сервера
-function checkAndKillPort(port: number): Promise<void> {
-  return new Promise((resolve, reject) => {
-    logger.info(`Checking port ${port}...`)
-    // Находим процессы, использующие порт
-    const exec = require('child_process').exec
-    exec(
-      `lsof -i :${port} -t`,
-      (error: any, stdout: string, stderr: string) => {
-        if (stdout) {
-          const pids = stdout.trim().split('\n')
-          pids.forEach(pid => {
-            try {
-              // Завершаем процесс
-              process.kill(parseInt(pid), 'SIGKILL')
-              logger.info(`Successfully killed process on port ${port}`)
-            } catch (e) {
-              logger.error(`Failed to kill process ${pid}: ${e}`)
-            }
-          })
-        } else {
-          logger.info(`No process found using port ${port}`)
-        }
-        resolve()
-      }
-    )
-  })
 }
 
 // Добавляю логи перед инициализацией ботов
 async function initializeBots() {
   // Запускаем Hello World сервер в самом начале
-  logger.info('🔧 Режим работы:', isDev ? 'development' : 'production')
-  logger.info('📝 Загружен файл окружения:', process.env.NODE_ENV)
-
-  logger.info('🔄 [SCENE_DEBUG] Проверка импорта stage из registerCommands...')
+  console.log('🔧 Режим работы:', isDev ? 'development' : 'production')
+  console.log('📝 Загружен файл окружения:', process.env.NODE_ENV)
+
+  console.log('🔄 [SCENE_DEBUG] Проверка импорта stage из registerCommands...')
   const { stage } = await import('./registerCommands')
-  logger.info('✅ [SCENE_DEBUG] Stage импортирован успешно')
+  console.log('✅ [SCENE_DEBUG] Stage импортирован успешно')
   // Проверим сцены другим способом
   try {
     const stageInfo = (stage as any)._handlers || []
-    logger.info(
+    console.log(
       '📊 [SCENE_DEBUG] Количество обработчиков сцен:',
       stageInfo.length
     )
   } catch (error) {
-    logger.info(
+    console.log(
       '⚠️ [SCENE_DEBUG] Не удалось получить информацию о количестве сцен:',
       (error as Error).message
     )
@@ -177,7 +78,7 @@
       )
     }
 
-    logger.info(`🔧 Ищем тестового бота с username: ${targetBotUsername}`)
+    console.log(`🔧 Ищем тестового бота с username: ${targetBotUsername}`)
 
     // Собираем все потенциальные токены из env
     const potentialTokens = Object.entries(process.env)
@@ -195,7 +96,7 @@
         const tempBot = new Telegraf<MyContext>(token)
         const botInfo = await tempBot.telegram.getMe()
         if (botInfo.username === targetBotUsername) {
-          logger.info(`✅ Найден бот ${botInfo.username}`)
+          console.log(`✅ Найден бот ${botInfo.username}`)
           bot = tempBot // Используем этого бота
           foundBotInfo = botInfo
           break // Прерываем цикл, бот найден
@@ -213,7 +114,7 @@
     }
 
     // Добавляем логи перед регистрацией команд
-    logger.info(
+    console.log(
       '🔄 [SCENE_DEBUG] Регистрация команд бота и stage middleware...'
     )
 
@@ -221,11 +122,11 @@
     // Передаем только bot
     registerCommands({ bot })
 
-    logger.info('✅ [SCENE_DEBUG] Команды и middleware зарегистрированы')
-
-    botInstances.push(bot) // Добавляем в массив
+    console.log('✅ [SCENE_DEBUG] Команды и middleware зарегистрированы')
+
+    botInstances.push(bot)
     // Используем уже полученную информацию о боте
-    logger.info(`🤖 Тестовый бот ${foundBotInfo.username} инициализирован`)
+    console.log(`🤖 Тестовый бот ${foundBotInfo.username} инициализирован`)
 
     // В режиме разработки используем polling
     bot.launch({
@@ -236,95 +137,48 @@
         'successful_payment' as any,
       ],
     })
-    logger.info(
-      `🚀 Тестовый бот ${foundBotInfo.username} запущен в режиме разработки (polling)`
+    console.log(
+      `🚀 Тестовый бот ${foundBotInfo.username} запущен в режиме разработки`
     )
   } else {
     // В продакшене используем все активные боты
-    logger.info(
-      '[Production Mode] Инициализация ботов на основе ACTIVE_BOTS...'
-    )
-
-    const activeBotVarNames = (process.env.ACTIVE_BOTS || '')
-      .split(',')
-      .map(name => name.trim())
-      .filter(Boolean)
-
-    if (activeBotVarNames.length === 0) {
-      logger.warn(
-        '[Production Mode] Переменная ACTIVE_BOTS не установлена или пуста. Боты не будут запущены.'
-      )
-      // В режиме Vercel нам все равно нужно инициализировать Fastify, даже если ботов нет
-      // Поэтому не выходим здесь
-    } else {
-      logger.info(
-        `[Production Mode] Активные переменные ботов: ${activeBotVarNames.join(', ')}`
-      )
-    }
-
-    // Инициализируем Fastify сервер ЗДЕСЬ, но не запускаем listen
-    // Используем импортированный инстанс fastify из fastify-server
-    const fastifyInstance = (await import('./fastify-server')).default
-    // Вызовем setupServer для применения настроек, если это еще не сделано
-    // Возможно, setupServer нужно вызывать только один раз при инициализации
-    // Убедимся, что setupServer идемпотентен или вызывается правильно.
-    // В fastify-server.ts setupServer вызывается внутри startFastifyServer,
-    // который мы больше не вызываем напрямую для запуска listen.
-    // Нужно вызывать setupServer() где-то при инициализации приложения.
-    // Пока предполагаем, что fastifyInstance уже настроен при импорте.
-
-    for (const varName of activeBotVarNames) {
-      const token = process.env[varName]
-      if (!token) {
-        logger.warn(`[Production Mode] Токен для ${varName} не найден в env.`)
-        continue
-      }
-      // Проверка валидности токена перед созданием
-      if (!(await validateBotToken(token))) {
-        logger.error(
-          `❌ [Production Mode] Невалидный токен для ${varName}. Пропуск бота.`
+    const botTokens = [
+      process.env.BOT_TOKEN_1,
+      process.env.BOT_TOKEN_2,
+      process.env.BOT_TOKEN_3,
+      process.env.BOT_TOKEN_4,
+      process.env.BOT_TOKEN_5,
+      process.env.BOT_TOKEN_6,
+      process.env.BOT_TOKEN_7,
+    ].filter((token): token is string => Boolean(token))
+
+    let currentPort = 3001
+
+    for (const token of botTokens) {
+      if (await validateBotToken(token)) {
+        const bot = new Telegraf<MyContext>(token)
+        bot.use(Composer.log())
+
+        registerCommands({ bot })
+
+        botInstances.push(bot)
+        const botInfo = await bot.telegram.getMe()
+        console.log(`🤖 Бот ${botInfo.username} инициализирован`)
+
+        while (await isPortInUse(currentPort)) {
+          console.log(`⚠️ Порт ${currentPort} занят, пробуем следующий...`)
+          currentPort++
+        }
+
+        console.log(
+          `🔌 Используем порт ${currentPort} для бота ${botInfo.username}`
         )
-        continue
-      }
-
-      try {
-        const bot = new Telegraf<MyContext>(token)
-
-        const botInfo = await bot.telegram.getMe()
-        logger.info(
-          `🤖 [Production Mode] Бот ${botInfo.username} инициализирован.`
-        )
-
-        // Регистрируем команды и сцены
-        registerCommands({ bot })
-        logger.info(
-          `✅ [Production Mode] Команды и middleware для ${botInfo.username} зарегистрированы.`
-        )
-
-<<<<<<< HEAD
-        botInstances.push(bot) // Добавляем в массив для дальнейшего использования
-
-        // --- УДАЛЯЕМ УСТАНОВКУ ВЕБХУКА И ЗАПУСК ЗДЕСЬ ---
-        // const webhookUrl = `${process.env.WEBHOOK_DOMAIN}/api/webhook/${botInfo.id}`
-        // logger.info(`[Production Mode] Установка webhook для ${botInfo.username} на ${webhookUrl}`)
-        // await bot.telegram.setWebhook(webhookUrl, {
-        //   allowed_updates: [
-        //     'message',
-        //     'callback_query',
-        //     'pre_checkout_query' as any,
-        //     'successful_payment' as any,
-        //   ],
-        //   secret_token: process.env.SECRET_API_KEY, // Используем для безопасности
-        // })
-        // logger.info(`✅ [Production Mode] Webhook для ${botInfo.username} установлен.`)
-
-        // --- УДАЛЯЕМ bot.launch() ---
-        // Вместо bot.launch(), вебхуки будут обрабатываться через Fastify
-      } catch (error) {
-        logger.error(
-          `❌ [Production Mode] Ошибка инициализации или установки webhook для бота с переменной ${varName}:`,
-          error
-=======
+
+        const webhookDomain = process.env.WEBHOOK_DOMAIN
+        if (!webhookDomain) {
+          throw new Error('WEBHOOK_DOMAIN не установлен в переменных окружения')
+        }
+
         // Формируем правильный путь для вебхука, используя имя бота
         const webhookPath = `/${botInfo.username}` // Используем имя бота как путь
 
@@ -344,136 +198,58 @@
 
         console.log(
           `🚀 Бот ${botInfo.username} запущен в продакшен режиме на порту ${currentPort}`
->>>>>>> 783db1e7
         )
+        await new Promise(resolve => setTimeout(resolve, 2000))
+        currentPort++
       }
-    } // end for
-
-    // --- УДАЛЯЕМ ЗАПУСК API СЕРВЕРА ЗДЕСЬ ---
-    // await initializeApiServer() // Больше не нужно запускать listen()
-  } // end else (production)
-
-  // Логика для graceful shutdown остается
-  process.once('SIGINT', () => gracefulShutdown('SIGINT'))
-  process.once('SIGTERM', () => gracefulShutdown('SIGTERM'))
-
-  logger.info('🏁 Инициализация ботов завершена.')
-
-  // Возвращаем инстансы для возможного использования
-  return botInstances
+    }
+  }
+
+  console.log('🔍 Инициализация сцен...')
+  // Перед регистрацией каждой сцены добавляю лог
+  console.log('📋 Регистрация сцены: payment_scene')
+  // ... существующий код регистрации сцен ...
+
+  // После регистрации всех сцен добавляю итоговый лог:
+  console.log('✅ Все сцены успешно зарегистрированы')
 }
 
 // Асинхронная функция для остановки
 async function gracefulShutdown(signal: string) {
-  logger.info(`🛑 Получен сигнал ${signal}, начинаем graceful shutdown...`)
-
-  logger.info(`[${signal}] Stopping ${botInstances.length} bot instance(s)...`) // Используем botInstances
+  console.log(`🛑 Получен сигнал ${signal}, начинаем graceful shutdown...`)
+
+  // 1. Останавливаем ботов
+  console.log(`[${signal}] Stopping ${botInstances.length} bot instance(s)...`)
   const stopPromises = botInstances.map(async (bot, index) => {
-    // Используем botInstances
     try {
-      logger.info(
+      console.log(
         `[${signal}] Initiating stop for bot instance index ${index}...`
       )
+      // bot.stop() для long polling обычно синхронный, но для надежности можно обернуть
+      // Хотя Telegraf 4.x stop() возвращает void для polling
       bot.stop(signal)
-      logger.info(
+      console.log(
         `[${signal}] Successfully stopped bot instance index ${index}.`
       )
     } catch (error) {
-      logger.error(
+      console.error(
         `[${signal}] Error stopping bot instance index ${index}:`,
-        error
+        error // Логируем полную ошибку
       )
     }
   })
-  logger.info(`[${signal}] All bot instances processed for stopping.`)
-
-<<<<<<< HEAD
-  logger.info(`[${signal}] Adding a short delay before exiting...`)
-  await new Promise(resolve => setTimeout(resolve, 1500))
-=======
+  // Не нужно Promise.all, так как bot.stop() синхронный для polling
+  // await Promise.all(stopPromises) // Убираем ожидание, если оно не нужно
+  console.log(`[${signal}] All bot instances processed for stopping.`)
+
   // 3. Добавляем небольшую задержку перед выходом
   console.log(`[${signal}] Adding a short delay before exiting...`)
   await new Promise(resolve => setTimeout(resolve, 3000))
->>>>>>> 783db1e7
-
-  logger.info(`[${signal}] Graceful shutdown completed. Exiting.`)
+
+  console.log(`[${signal}] Graceful shutdown completed. Exiting.`)
   process.exit(0)
 }
 
-<<<<<<< HEAD
-// --- ЭКСПОРТ ДЛЯ VERCEL ---
-import server from './fastify-server' // Импортируем настроенный инстанс Fastify
-
-// Флаг для отслеживания завершения инициализации
-let isInitialized = false
-let initPromise: Promise<any> | null = null
-
-// Функция для инициализации всего приложения
-async function ensureInitialized() {
-  if (!isInitialized && !initPromise) {
-    console.log('Starting initialization...')
-    // Запускаем инициализацию ботов (которая больше не вызывает listen/launch)
-    // и предполагаем, что Fastify уже настроен при импорте
-    initPromise = initializeBots()
-      .then(() => {
-        console.log('Initialization complete.')
-        isInitialized = true
-        initPromise = null // Сбросить промис после завершения
-        // Важно: Убедиться, что роут вебхука в Fastify настроен ПРАВИЛЬНО
-        // для работы с botInstances
-      })
-      .catch(err => {
-        console.error('Initialization failed:', err)
-        initPromise = null // Сбросить промис при ошибке
-        // Возможно, стоит выбросить ошибку, чтобы Vercel знал о проблеме
-        throw err
-      })
-    await initPromise
-  } else if (initPromise) {
-    // Если инициализация уже идет, дожидаемся ее завершения
-    await initPromise
-  }
-}
-
-// Обработчик для Vercel
-export default async (req: any, res: any) => {
-  // !!! ДОБАВЛЯЕМ ЛОГ В САМОМ НАЧАЛЕ !!!
-  console.log(`[VERCEL HANDLER ENTRY] Request received for: ${req.url}`)
-  try {
-    // Убеждаемся, что инициализация завершена перед обработкой запроса
-    await ensureInitialized()
-    console.log(
-      `[VERCEL HANDLER] Initialization ensured. Emitting request to Fastify.`
-    )
-    // Передаем запрос на обработку в Fastify
-    // Мы используем server.server.emit, так как Fastify под капотом использует http.Server
-    server.server.emit('request', req, res)
-  } catch (error) {
-    // Обработка ошибок инициализации или других проблем
-    console.error('Error handling request in Vercel function:', error)
-    // Добавляем лог перед отправкой ответа
-    console.log(`[VERCEL HANDLER] Sending 500 error response.`)
-    res.statusCode = 500
-    res.setHeader('Content-Type', 'application/json')
-    res.end(
-      JSON.stringify({
-        error:
-          'Internal Server Error during initialization or request handling.',
-      })
-    )
-  }
-}
-
-// --- Старый код запуска (если нужно для локального тестирования без Vercel) ---
-// export async function startBot(): Promise<void> {
-//   await initializeBots();
-//   // Если нужно запустить локально НЕ через Vercel, можно добавить вызов listen здесь
-//   // if (isDev || process.env.START_LOCAL === 'true') {
-//   //   const localPort = parseInt(process.env.PORT || '3000', 10);
-//   //   await server.listen({ port: localPort, host: '0.0.0.0' });
-//   // }
-// }
-=======
 // Обрабатываем сигналы завершения
 process.once('SIGINT', () => gracefulShutdown('SIGINT'))
 process.once('SIGTERM', () => gracefulShutdown('SIGTERM'))
@@ -486,5 +262,4 @@
   .catch(error => {
     console.error('❌ Ошибка при инициализации ботов:', error)
     process.exit(1)
-  })
->>>>>>> 783db1e7
+  })