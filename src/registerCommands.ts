--- conflicted
+++ resolved
@@ -124,13 +124,8 @@
   // ОБНОВЛЕННЫЙ обработчик - ведет в сцену выбора типа подписки
   bot.hears([levels[105].title_ru, levels[105].title_en], async ctx => {
     console.log('CASE bot.hears: 💫 Оформить подписку / Subscribe')
-<<<<<<< HEAD
     ctx.session.mode = ModeEnum.SubscriptionScene
     await ctx.scene.enter(ModeEnum.SubscriptionScene)
-=======
-    // Устанавливаем режим перед входом в сцену
-    ctx.session.mode = ModeEnum.Subscribe // Или используем ID сцены, если ModeEnum не подходит
-    await ctx.scene.enter(ModeEnum.SubscriptionScene) // Переходим в сцену выбора подписки
   })
 
   // НОВЫЙ обработчик - Пополнить баланс
@@ -147,7 +142,6 @@
     console.log('CASE bot.hears: 🤑 Баланс / Balance')
     ctx.session.mode = ModeEnum.Balance // Устанавливаем режим
     await ctx.scene.enter(ModeEnum.Balance) // Переходим в сцену баланса
->>>>>>> 7d572cd6
   })
 
   bot.command('menu', async ctx => {
