--- conflicted
+++ resolved
@@ -928,7 +928,6 @@
     stage.scenes.size
   )
 
-<<<<<<< HEAD
   // INLINE CALLBACK ОБРАБОТЧИКИ ДЛЯ КНОПОК ПОДПИСКИ
   bot.action(/^subscribe_(.+)$/, async ctx => {
     const subscriptionType = ctx.match[1] // neurophoto или neurovideo
@@ -966,8 +965,6 @@
   })
 
   // ДУБЛИРОВАНИЕ GLOBAL HEARS В КОНЦЕ ФАЙЛА ДЛЯ ГАРАНТИИ КОМПИЛЯЦИИ (BACKUP)
-=======
->>>>>>> 1b938622
   bot.hears([levels[105].title_ru, levels[105].title_en], async ctx => {
     logger.info('🚀 GLOBAL HEARS (DUPLICATE): Оформить подписку / Subscribe', {
       telegramId: ctx.from?.id,
@@ -1006,5 +1003,4 @@
   })
   // ВАЖНО: Этот обработчик должен быть последним, чтобы не перехватывать команды и кнопки
   bot.on(message('text'), handleTextMessage)
-
 }