--- conflicted
+++ resolved
@@ -3,17 +3,12 @@
 import type { Update, Message } from 'telegraf/typings/core/types/typegram'
 import { Buffer } from 'buffer'
 import { Mode } from './cost.interface'
-<<<<<<< HEAD
-import { BroadcastContentType } from '@/scenes/broadcastWizard'
-import { LocalSubscription } from '@/scenes/getRuBillWizard'
-import { DigitalAvatarModel } from './digital-avatar.interface'
-=======
 import { BroadcastContentType } from './broadcast.interface'
 import { SubscriptionType, TransactionType } from './payments.interface'
 import { TelegramId } from '@/interfaces/telegram.interface'
 import { Subscription } from '@/types/subscription'
 import { TranslationButton } from './supabase.interface'
->>>>>>> 55fc74fd
+import { DigitalAvatarModel } from './digital-avatar.interface'
 
 export type BufferType = { buffer: Buffer; filename: string }[]
 export interface Level {
