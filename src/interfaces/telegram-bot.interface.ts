import { Context, NarrowedContext, Scenes } from 'telegraf'
import { ModelUrl, UserModel } from './index'
import type { Update, Message } from 'telegraf/typings/core/types/typegram'
import { Buffer } from 'buffer'
import { Mode } from './cost.interface'
import { BroadcastContentType } from './broadcast.interface'
import { SubscriptionType } from './subscription.interface'
import { TranslationButton } from './supabase.interface'
<<<<<<< HEAD
import { SessionPayment } from './payments.interface'
import { SceneContextScene, WizardContextWizard } from 'telegraf/typings/scenes'
import { ModeEnum } from './modes'
import { Translation } from './translations.interface'
=======
import { DigitalAvatarModel } from './digital-avatar.interface'
>>>>>>> 2c90436f

export type BufferType = { buffer: Buffer; filename: string }[]
export interface Level {
  title_ru: string
  title_en: string
}

export interface SubscriptionButton {
  text: string
  callback_data: string
  row: number
  stars_price: number
  en_price: number
  ru_price: number
  description: string
}

export interface SessionData {
  selectedModel: string
  text: string
  model_type: ModelUrl
  selectedSize: string
  userModel: UserModel
  mode: Mode
  videoModel: string
  imageUrl: string
  amount: number
  images: BufferType
  modelName: string
  targetUserId: number
  username: string
  triggerWord: string
  steps: number
  selectedPayment: string
}

export interface MyWizardSession extends Scenes.WizardSessionData {
  data: string
  cursor: number
  severity: number
  imageUrl?: string
  text?: string
  textRu?: string
  textEn?: string
  textInputStep?: string
  ownerTelegramId?: string
  broadcastId?: string
  broadcastImageUrl?: string
  broadcastText?: string
  broadcastFileId?: string
  broadcastContentType?: BroadcastContentType
  broadcastPostLink?: string
  broadcastVideoUrl?: string
  broadcastAudioUrl?: string
  broadcastPhotoUrl?: string
  contentType?: BroadcastContentType
  mediaFileId?: string
  photoFileId?: string
  videoFileId?: string
  postLink?: string
  botName?: string
  subscriptionType?: SubscriptionType
  __scenes: Record<string, unknown>
  selectedPayment?: SessionPayment
  subscription: SubscriptionType | null
}

export interface Button {
  text: string
  callback_data: string
  row: number
  en_price: number
  ru_price: number
  stars_price: number
  description: string
}

export interface Memory {
  messages: Array<{
    role: 'user' | 'assistant'
    content: string
    timestamp?: number
  }>
}

export interface MySessionData extends Scenes.WizardSessionData {
  cursor: number
  email?: string
  selectedModel?: string
  prompt?: string
  ownerTelegramId?: string
  textInputStep?: string
  textRu?: string
  textEn?: string
  contentType?: BroadcastContentType
  photoFileId?: string
  videoFileId?: string
  postLink?: string

  selectedSize?: string
  selectedPayment?: {
    amount: number
    stars: number
    subscription: SubscriptionType | null
  }
  subscription: SubscriptionType | null
  text?: string
  model_type?: ModelUrl
  userModel?: UserModel
  mode?: Mode
  videoModel?: string
  imageUrl?: string
  amount?: number
  images?: BufferType
  modelName?: string
  targetUserId?: number
  username?: string
  triggerWord?: string
  steps?: number
  memory?: Memory

  __scenes: Record<string, unknown>
}

export interface WizardSessionData extends Scenes.WizardSessionData {
  cursor: number
  ownerTelegramId?: string
  textInputStep?: string
  textRu?: string
  textEn?: string
  contentType?: BroadcastContentType
  photoFileId?: string
  videoFileId?: string
  postLink?: string
  state: {
    step: number
  }
}

export interface MySession extends Scenes.WizardSession<WizardSessionData> {
  cursor: number
  mode?: ModeEnum
  subscription?: SubscriptionType
  selectedSize?: string
  bypass_payment_check?: boolean
  images: BufferType
  modelName?: string
  targetUserId: string
  username?: string
  triggerWord?: string
  steps?: string[]
  videoUrl?: string
  audioUrl?: string
  email?: string
  inviteCode?: string
  inviter?: string
  subscriptionStep?:
    | 'LOADING_TRANSLATIONS'
    | 'LOADING_MODELS'
    | 'LOADING_SUBSCRIPTION'
    | 'LOADING_PAYMENT'
    | 'LOADING_PAYMENT_LINK'
    | 'LOADING_PAYMENT_STATUS'
    | 'LOADING_PAYMENT_CONFIRMATION'
    | 'LOADING_PAYMENT_SUCCESS'
    | 'LOADING_PAYMENT_FAILURE'
    | 'SHOWING_OPTIONS'
    | 'SUBSCRIPTION_SELECTED'
  imageUrl?: string
  prompt?: string
  userModel: UserModel
  selectedModel?: string
  videoModel?: string
  translations?: Translation[]
  buttons?: TranslationButton[]
  selectedPayment?: {
    amount: number
    stars: number
    subscription?: SubscriptionType
    type: string
  }
<<<<<<< HEAD
  memory?: Memory
  attempts?: number
  amount?: number
=======
  is_ru: boolean
  selectedAvatarModel?: DigitalAvatarModel
>>>>>>> 2c90436f
}

export interface MyContext extends Context {
  session: MySession
  scene: SceneContextScene<MyContext, WizardSessionData>
  wizard: WizardContextWizard<MyContext>
  update: Update.MessageUpdate | Update.CallbackQueryUpdate
}

// Создайте новый тип, объединяющий MyContext и WizardContext
export type MyWizardContext = MyContext & Scenes.WizardContext<MyWizardSession>

export type MyTextMessageContext = NarrowedContext<
  MyContext,
  Update.MessageUpdate<Message.TextMessage>
>

export interface ExtendedTranslationButton extends TranslationButton {
  subscription: SubscriptionType
}<|MERGE_RESOLUTION|>--- conflicted
+++ resolved
@@ -6,14 +6,11 @@
 import { BroadcastContentType } from './broadcast.interface'
 import { SubscriptionType } from './subscription.interface'
 import { TranslationButton } from './supabase.interface'
-<<<<<<< HEAD
 import { SessionPayment } from './payments.interface'
 import { SceneContextScene, WizardContextWizard } from 'telegraf/typings/scenes'
 import { ModeEnum } from './modes'
 import { Translation } from './translations.interface'
-=======
 import { DigitalAvatarModel } from './digital-avatar.interface'
->>>>>>> 2c90436f
 
 export type BufferType = { buffer: Buffer; filename: string }[]
 export interface Level {
@@ -195,14 +192,9 @@
     subscription?: SubscriptionType
     type: string
   }
-<<<<<<< HEAD
   memory?: Memory
   attempts?: number
   amount?: number
-=======
-  is_ru: boolean
-  selectedAvatarModel?: DigitalAvatarModel
->>>>>>> 2c90436f
 }
 
 export interface MyContext extends Context {
