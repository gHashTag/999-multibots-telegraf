import { TelegramId } from '@/interfaces/telegram.interface'
import { Context, NarrowedContext, Scenes } from 'telegraf'
import { ModelUrl, Subscription, UserModel } from './index'
import type { Update, Message } from 'telegraf/typings/core/types/typegram'
import { Buffer } from 'buffer'
import { Mode } from './cost.interface'
import { BroadcastContentType } from '@/scenes/broadcastWizard'
import { LocalSubscription } from '@/scenes/getRuBillWizard'

export type BufferType = { buffer: Buffer; filename: string }[]
export interface Level {
  title_ru: string
  title_en: string
}

export interface SessionData {
  selectedModel: string
  text: string
  model_type: ModelUrl
  selectedSize: string
  userModel: UserModel
  mode: Mode
  videoModel: string
  imageUrl: string
  amount: number
  images: BufferType
  modelName: string
  targetUserId: number
  username: string
  triggerWord: string
  steps: number
  selectedPayment: string
}

export interface MyWizardSession extends Scenes.WizardSessionData {
  data: string
  cursor: number
  severity: number
  imageUrl?: string
  text?: string
  textRu?: string
  textEn?: string
  textInputStep?: string
  ownerTelegramId?: string
  broadcastId?: string
  broadcastImageUrl?: string
  broadcastText?: string
  broadcastFileId?: string
  broadcastContentType?: BroadcastContentType
  broadcastPostLink?: string
  broadcastVideoUrl?: string
  broadcastAudioUrl?: string
  broadcastPhotoUrl?: string
  contentType?: BroadcastContentType
  mediaFileId?: string
  photoFileId?: string
  videoFileId?: string
  postLink?: string
  botName?: string
}

export interface Button {
  text: string
  callback_data: string
  row: number
  en_price: number
  ru_price: number
  stars_price: number
  description: string
}

export interface MySession extends Scenes.WizardSession<MyWizardSession> {
  email: string
  selectedModel: string
  prompt: string
  selectedSize: string
  userModel: UserModel
  numImages: number
  telegram_id: TelegramId
  mode: Mode
  attempts: number
  videoModel: string
  imageUrl: string
  videoUrl: string
  audioUrl: string
  amount: number
  subscription: Subscription
  images: BufferType
  modelName: string
  targetUserId: number
  username: string
  triggerWord: string
  steps: number
  inviter: string
  inviteCode: string
  invoiceURL: string
  buttons: Button[]
  text?: string
  selectedPayment: {
    amount: number
    stars: number
    subscription?: LocalSubscription
  }
}

export interface MyContext extends Context {
  session: MySession
  attempts: number
  scene: Scenes.SceneContextScene<MyContext, MyWizardSession>
  wizard: Scenes.WizardContextWizard<MyContext>
  amount: number
<<<<<<< HEAD
=======
  match?: RegExpMatchArray
>>>>>>> 0cd80b55
}

// Создайте новый тип, объединяющий MyContext и WizardContext
export type MyWizardContext = MyContext & Scenes.WizardContext<MyWizardSession>

export type MyTextMessageContext = NarrowedContext<
  MyContext,
  Update.MessageUpdate<Message.TextMessage>
><|MERGE_RESOLUTION|>--- conflicted
+++ resolved
@@ -109,10 +109,7 @@
   scene: Scenes.SceneContextScene<MyContext, MyWizardSession>
   wizard: Scenes.WizardContextWizard<MyContext>
   amount: number
-<<<<<<< HEAD
-=======
   match?: RegExpMatchArray
->>>>>>> 0cd80b55
 }
 
 // Создайте новый тип, объединяющий MyContext и WizardContext
