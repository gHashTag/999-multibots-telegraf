import { Context, NarrowedContext, Scenes } from 'telegraf'
import type { ModelUrl, UserModel } from './index'
import type { Update, Message } from 'telegraf/types'
import { Buffer } from 'buffer'

import { BroadcastContentType } from './broadcast.interface'
import { SubscriptionType } from './subscription.interface'
import type { TranslationButton } from './supabase.interface'
import type { SessionPayment } from './payments.interface'
import type { SceneContextScene, WizardContextWizard } from 'telegraf/scenes'
import { ModeEnum, type Mode } from './modes'
import type { Translation } from './translations.interface'

type SceneId = string
type TranslationEntry = Translation

export type BufferType = { buffer: Buffer; filename: string }[]
export interface Level {
  title_ru: string
  title_en: string
}

export interface SubscriptionButton {
  text: string
  callback_data: string
  row: number
  stars_price: number
  en_price: number
  ru_price: number
  description: string
}

export interface SessionData {
  selectedModel: string
  text: string
  model_type: ModelUrl
  selectedSize: string
  userModel: UserModel
  mode: Mode
  videoModel: string
  imageUrl: string
  amount: number
  images: BufferType
  modelName: string
  targetUserId: number
  username: string
  triggerWord: string
  steps: number
  selectedPayment: string
}

export interface MyWizardSession extends Scenes.WizardSessionData {
  data: string
  cursor: number
  severity: number
  imageUrl?: string
  text?: string
  textRu?: string
  textEn?: string
  textInputStep?: string
  ownerTelegramId?: string
  broadcastId?: string
  broadcastImageUrl?: string
  broadcastText?: string
  broadcastFileId?: string
  broadcastContentType?: BroadcastContentType
  broadcastPostLink?: string
  broadcastVideoUrl?: string
  broadcastAudioUrl?: string
  broadcastPhotoUrl?: string
  contentType?: BroadcastContentType
  mediaFileId?: string
  photoFileId?: string
  videoFileId?: string
  postLink?: string
  botName?: string
  subscriptionType?: SubscriptionType
  __scenes: Record<string, unknown>
  selectedPayment?: SessionPayment
  subscription: SubscriptionType | null
  step: number
  cost?: number
}

export interface Button {
  text: string
  callback_data: string
  row: number
  en_price: number
  ru_price: number
  stars_price: number
  description: string
}

export interface Memory {
  messages: Array<{
    role: 'user' | 'assistant'
    content: string
    timestamp?: number
  }>
}

export interface MySessionData extends Scenes.WizardSessionData {
  cursor: number
  email?: string
  selectedModel?: string
  prompt?: string
  ownerTelegramId?: string
  textInputStep?: string
  textRu?: string
  textEn?: string
  contentType?: BroadcastContentType
  photoFileId?: string
  videoFileId?: string
  postLink?: string

  selectedSize?: string
  selectedPayment?: {
    amount: number
    stars: number
    subscription: SubscriptionType | null
  }
  subscription: SubscriptionType | null
  text?: string
  model_type?: ModelUrl
  userModel?: UserModel
  mode?: Mode
  videoModel?: string
  imageUrl?: string
  amount?: number
  images?: BufferType
  modelName?: string
  targetUserId?: number
  username?: string
  triggerWord?: string
  steps?: number
  memory?: Memory

  __scenes: Record<string, unknown>
}

export interface WizardSessionData extends Scenes.WizardSessionData {
  cursor: number
  ownerTelegramId?: string
  textInputStep?: string
  textRu?: string
  textEn?: string
  contentType?: BroadcastContentType
  photoFileId?: string
  videoFileId?: string
  postLink?: string
  state: {
    step: number
  }
}

export type BotName =
  | 'neuro_blogger_bot'
  | 'MetaMuse_Manifest_bot'
  | 'ZavaraBot'
  | 'LeeSolarbot'
  | 'NeuroLenaAssistant_bot'
  | 'NeurostylistShtogrina_bot'
  | 'Gaia_Kamskaia_bot'
  | 'ai_koshey_bot'
  | 'clip_maker_neuro_bot'
  | 'Kaya_easy_art_bot'
export interface MySession extends Scenes.WizardSession<MyWizardSession> {
  cursor: number
  mode: ModeEnum | SceneId | null
  neuroPhotoInitialized?: boolean
  subscription?: SubscriptionType
  selectedSize?: string
  bypass_payment_check?: boolean
  images: BufferType
  modelName?: string
  targetUserId: number
  username?: string
  triggerWord?: string
  steps?: number
  videoUrl?: string
  audioUrl?: string
  email?: string
  inviteCode?: string
  inviter?: string
  paymentAmount?: number
  selectedImageModel?: string
  subscriptionStep?:
    | 'LOADING_TRANSLATIONS'
    | 'LOADING_MODELS'
    | 'LOADING_SUBSCRIPTION'
    | 'LOADING_PAYMENT'
    | 'LOADING_PAYMENT_LINK'
    | 'LOADING_PAYMENT_STATUS'
    | 'LOADING_PAYMENT_CONFIRMATION'
    | 'LOADING_PAYMENT_SUCCESS'
    | 'LOADING_PAYMENT_FAILURE'
    | 'SHOWING_OPTIONS'
    | 'SUBSCRIPTION_SELECTED'
  imageUrl?: string
<<<<<<< HEAD
  image_a_file_id?: string
  image_b_file_id?: string
  prompt?: string
=======
  prompt?: string | null
>>>>>>> da45e7b8
  userModel: UserModel
  selectedModel?: string
  videoModel?: string
  translations?: Translation[]
  buttons?: TranslationButton[]
  selectedPayment?: SessionPayment
  memory?: Memory
  attempts?: number
  amount?: number
  ru?: string
  en?: string
  lastCompletedVideoScene?: ModeEnum | null | undefined
  gender?: string
<<<<<<< HEAD
  current_action?: string
  is_morphing?: boolean
  payment_method?: string // 'telegram_stars' | 'robokassa'
  payment_amount?: number // Amount for the current operation
  imageAUrl?: string // For morphing - Image A
  imageBUrl?: string // For morphing - Image B
  imageToVideoModel?: string // Модель, выбранная в imageToVideoWizard
  language?: string // 'ru' или 'en'
  aspect_ratio?: string // <-- Добавлено соотношение сторон
=======
  translationCache?: Record<string, TranslationEntry[]> | null
  neuroPhotoInProgress?: boolean
>>>>>>> da45e7b8
}

export interface MyContext extends Context {
  session: MySession
  scene: SceneContextScene<MyContext, MyWizardSession>
  wizard: WizardContextWizard<MyContext>
  update: Update.MessageUpdate | Update.CallbackQueryUpdate
}

export type MyWizardContext = MyContext & Scenes.WizardContext<MyWizardSession>

export type MyTextMessageContext = NarrowedContext<
  MyContext,
  Update.MessageUpdate<Message.TextMessage>
>

export interface ExtendedTranslationButton extends TranslationButton {
  subscription: SubscriptionType
}<|MERGE_RESOLUTION|>--- conflicted
+++ resolved
@@ -198,13 +198,20 @@
     | 'SHOWING_OPTIONS'
     | 'SUBSCRIPTION_SELECTED'
   imageUrl?: string
-<<<<<<< HEAD
   image_a_file_id?: string
   image_b_file_id?: string
-  prompt?: string
-=======
   prompt?: string | null
->>>>>>> da45e7b8
+  current_action?: string
+  is_morphing?: boolean
+  payment_method?: string // 'telegram_stars' | 'robokassa'
+  payment_amount?: number // Amount for the current operation
+  imageAUrl?: string // For morphing - Image A
+  imageBUrl?: string // For morphing - Image B
+  imageToVideoModel?: string // Модель, выбранная в imageToVideoWizard
+  language?: string // 'ru' или 'en'
+  aspect_ratio?: string // <-- Добавлено соотношение сторон
+  translationCache?: Record<string, TranslationEntry[]> | null
+  neuroPhotoInProgress?: boolean
   userModel: UserModel
   selectedModel?: string
   videoModel?: string
@@ -218,20 +225,6 @@
   en?: string
   lastCompletedVideoScene?: ModeEnum | null | undefined
   gender?: string
-<<<<<<< HEAD
-  current_action?: string
-  is_morphing?: boolean
-  payment_method?: string // 'telegram_stars' | 'robokassa'
-  payment_amount?: number // Amount for the current operation
-  imageAUrl?: string // For morphing - Image A
-  imageBUrl?: string // For morphing - Image B
-  imageToVideoModel?: string // Модель, выбранная в imageToVideoWizard
-  language?: string // 'ru' или 'en'
-  aspect_ratio?: string // <-- Добавлено соотношение сторон
-=======
-  translationCache?: Record<string, TranslationEntry[]> | null
-  neuroPhotoInProgress?: boolean
->>>>>>> da45e7b8
 }
 
 export interface MyContext extends Context {
