import { Context, NarrowedContext, Scenes } from 'telegraf'
import type { ModelUrl, UserModel } from './index'
import type { Update, Message } from 'telegraf/types'
import { Buffer } from 'buffer'

import { BroadcastContentType } from './broadcast.interface'
import { SubscriptionType } from './subscription.interface'
import type { TranslationButton } from './supabase.interface'
import type { SessionPayment } from './payments.interface'
import type { SceneContextScene, WizardContextWizard } from 'telegraf/scenes'
import { ModeEnum, type Mode } from './modes'
import type { Translation } from './translations.interface'

export type BufferType = { buffer: Buffer; filename: string }[]
export interface Level {
  title_ru: string
  title_en: string
}

export interface SubscriptionButton {
  text: string
  callback_data: string
  row: number
  stars_price: number
  en_price: number
  ru_price: number
  description: string
}

export interface SessionData {
  selectedModel: string
  text: string
  model_type: ModelUrl
  selectedSize: string
  userModel: UserModel
  mode: Mode
  videoModel: string
  imageUrl: string
  amount: number
  images: BufferType
  modelName: string
  targetUserId: number
  username: string
  triggerWord: string
  steps: number
  selectedPayment: string
}

export interface MyWizardSession extends Scenes.WizardSessionData {
  data: string
  cursor: number
  severity: number
  imageUrl?: string
  text?: string
  textRu?: string
  textEn?: string
  textInputStep?: string
  ownerTelegramId?: string
  broadcastId?: string
  broadcastImageUrl?: string
  broadcastText?: string
  broadcastFileId?: string
  broadcastContentType?: BroadcastContentType
  broadcastPostLink?: string
  broadcastVideoUrl?: string
  broadcastAudioUrl?: string
  broadcastPhotoUrl?: string
  contentType?: BroadcastContentType
  mediaFileId?: string
  photoFileId?: string
  videoFileId?: string
  postLink?: string
  botName?: string
  subscriptionType?: SubscriptionType
  __scenes: Record<string, unknown>
  selectedPayment?: SessionPayment
  subscription: SubscriptionType | null
}

export interface Button {
  text: string
  callback_data: string
  row: number
  en_price: number
  ru_price: number
  stars_price: number
  description: string
}

export interface Memory {
  messages: Array<{
    role: 'user' | 'assistant'
    content: string
    timestamp?: number
  }>
}

export interface MySessionData extends Scenes.WizardSessionData {
  cursor: number
  email?: string
  selectedModel?: string
  prompt?: string
  ownerTelegramId?: string
  textInputStep?: string
  textRu?: string
  textEn?: string
  contentType?: BroadcastContentType
  photoFileId?: string
  videoFileId?: string
  postLink?: string

  selectedSize?: string
  selectedPayment?: {
    amount: number
    stars: number
    subscription: SubscriptionType | null
  }
  subscription: SubscriptionType | null
  text?: string
  model_type?: ModelUrl
  userModel?: UserModel
  mode?: Mode
  videoModel?: string
  imageUrl?: string
  amount?: number
  images?: BufferType
  modelName?: string
  targetUserId?: number
  username?: string
  triggerWord?: string
  steps?: number
  memory?: Memory

  __scenes: Record<string, unknown>
}

export interface WizardSessionData extends Scenes.WizardSessionData {
  cursor: number
  ownerTelegramId?: string
  textInputStep?: string
  textRu?: string
  textEn?: string
  contentType?: BroadcastContentType
  photoFileId?: string
  videoFileId?: string
  postLink?: string
  state: {
    step: number
  }
}

export type BotName =
  | 'neuro_blogger_bot'
  | 'MetaMuse_Manifest_bot'
  | 'ZavaraBot'
  | 'LeeSolarbot'
  | 'NeuroLenaAssistant_bot'
  | 'NeurostylistShtogrina_bot'
  | 'Gaia_Kamskaia_bot'
  | 'ai_koshey_bot'
  | 'clip_maker_neuro_bot'

export interface MySession extends Scenes.WizardSession<WizardSessionData> {
  cursor: number
  mode: ModeEnum
  neuroPhotoInitialized?: boolean
  subscription?: SubscriptionType
  selectedSize?: string
  bypass_payment_check?: boolean
  images: BufferType
  modelName?: string
  targetUserId: number
  username?: string
  triggerWord?: string
  steps?: number
  videoUrl?: string
  audioUrl?: string
  email?: string
  inviteCode?: string
  inviter?: string
  paymentAmount?: number
  subscriptionStep?:
    | 'LOADING_TRANSLATIONS'
    | 'LOADING_MODELS'
    | 'LOADING_SUBSCRIPTION'
    | 'LOADING_PAYMENT'
    | 'LOADING_PAYMENT_LINK'
    | 'LOADING_PAYMENT_STATUS'
    | 'LOADING_PAYMENT_CONFIRMATION'
    | 'LOADING_PAYMENT_SUCCESS'
    | 'LOADING_PAYMENT_FAILURE'
    | 'SHOWING_OPTIONS'
    | 'SUBSCRIPTION_SELECTED'
  imageUrl?: string
  image_a_file_id?: string
  image_b_file_id?: string
  prompt?: string
  userModel: UserModel
  selectedModel?: string
  videoModel?: string
  translations?: Translation[]
  buttons?: TranslationButton[]
  selectedPayment?: SessionPayment
  memory?: Memory
  attempts?: number
  amount?: number
  ru?: string
  en?: string
  lastCompletedVideoScene?: ModeEnum | null | undefined
  gender?: string
<<<<<<< HEAD
  __scenes?: WizardSessionData
  imageId?: string
  imagePrompt?: string
  chatMessage?: string
  videoPrompt?: string
  videoId?: string
  currentCost?: number
  currentMode?: ModeEnum
  mySessionProp?: number
=======
  current_action?: string
  is_morphing?: boolean
  payment_method?: string // 'telegram_stars' | 'robokassa'
  payment_amount?: number // Amount for the current operation
  imageAUrl?: string // For morphing - Image A
  imageBUrl?: string // For morphing - Image B
>>>>>>> de256a7e
}

export interface MyContext extends Context {
  session: MySession
  scene: SceneContextScene<MyContext, WizardSessionData>
  wizard: WizardContextWizard<MyContext>
  update: Update.MessageUpdate | Update.CallbackQueryUpdate
  botName?: BotName
}

// Создайте новый тип, объединяющий MyContext и WizardContext
export type MyWizardContext = MyContext & Scenes.WizardContext<MyWizardSession>

export type MyTextMessageContext = NarrowedContext<
  MyContext,
  Update.MessageUpdate<Message.TextMessage>
>

export interface ExtendedTranslationButton extends TranslationButton {
  subscription: SubscriptionType
}<|MERGE_RESOLUTION|>--- conflicted
+++ resolved
@@ -208,7 +208,6 @@
   en?: string
   lastCompletedVideoScene?: ModeEnum | null | undefined
   gender?: string
-<<<<<<< HEAD
   __scenes?: WizardSessionData
   imageId?: string
   imagePrompt?: string
@@ -218,14 +217,12 @@
   currentCost?: number
   currentMode?: ModeEnum
   mySessionProp?: number
-=======
   current_action?: string
   is_morphing?: boolean
   payment_method?: string // 'telegram_stars' | 'robokassa'
   payment_amount?: number // Amount for the current operation
   imageAUrl?: string // For morphing - Image A
   imageBUrl?: string // For morphing - Image B
->>>>>>> de256a7e
 }
 
 export interface MyContext extends Context {
