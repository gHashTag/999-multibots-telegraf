--- conflicted
+++ resolved
@@ -324,7 +324,6 @@
   }
 }
 
-<<<<<<< HEAD
 /**
  * Описания для разных типов сервисов с эмодзи
  */
@@ -524,7 +523,4 @@
   return 'звезд'
 }
 
-export { ModeEnum } from '@/interfaces/modes.interface';
-=======
-export { ModeEnum } from '@/interfaces/modes.interface'
->>>>>>> b1ac53d2
+export { ModeEnum } from '@/interfaces/modes.interface';