import type { ModeEnum } from '@/interfaces/modes'
import type { TelegramId } from './telegram.interface'
import { SubscriptionType } from './subscription.interface'

export interface SelectedPayment {
  amount: number
  stars: number
  subscription: SubscriptionType | null
  type?: PaymentType
}

/**
 * Результат операции с балансом
 */
export interface BalanceOperationResult {
  newBalance: number
  paymentAmount: number
  success: boolean
  error?: string
  currentBalance?: number
}
/**
 * Платежные системы
 */
export type PaymentMethod =
  | 'Telegram'
  | 'Robokassa'
  | 'System'
  | 'Unknown'
  | 'Manual'

/**
 * Статусы платежей
 */
export enum PaymentStatus {
  PENDING = 'PENDING',
  COMPLETED = 'COMPLETED',
  FAILED = 'FAILED',
  CANCELLED = 'CANCELLED',
}

/**
 * Типы платежных операций.
 * ВАЖНО: Значения должны соответствовать enum `operation_type` в базе данных Supabase.
 */
export enum PaymentType {
  MONEY_INCOME = 'MONEY_INCOME',
  MONEY_OUTCOME = 'MONEY_OUTCOME',
<<<<<<< HEAD
  BONUS = 'BONUS',
=======
>>>>>>> 783db1e7
  REFUND = 'REFUND',
}

export interface BasePayment {
  telegram_id: TelegramId
  amount: number
  stars?: number
  type: PaymentType
  description: string
  bot_name: string
  service_type: ModeEnum
  payment_method?: string
  operation_id?: string
  inv_id?: string
  status: PaymentStatus
  metadata?: Record<string, any>
  subscription: SubscriptionType | null
}

export interface Payment extends BasePayment {
  id: string
  payment_id: number
  created_at: string
  updated_at: string
}

export interface PaymentCreateParams extends Omit<BasePayment, 'status'> {
  telegram_id: TelegramId
  amount: number
  stars?: number
  type: PaymentType
  description: string
  bot_name: string
  service_type: ModeEnum
  payment_method?: string
  operation_id?: string
  inv_id?: string
  metadata?: Record<string, any>
  currency: Currency
}

export interface PaymentProcessResult {
  success: boolean
  message: string
  payment?: Payment
  error?: string
}

export const PAYMENT_ERROR_MESSAGES = {
  INVALID_AMOUNT: 'Invalid payment amount',
  DUPLICATE_PAYMENT: 'Duplicate payment detected',
  INSUFFICIENT_BALANCE: 'Insufficient balance',
  SYSTEM_ERROR: 'System error occurred',
  INVALID_PAYMENT_TYPE: 'Invalid payment type',
  PAYMENT_NOT_FOUND: 'Payment not found',
} as const

export const PAYMENT_SUCCESS_MESSAGES = {
  PAYMENT_CREATED: 'Payment created successfully',
  PAYMENT_COMPLETED: 'Payment completed successfully',
  PAYMENT_CANCELLED: 'Payment cancelled successfully',
  BALANCE_UPDATED: 'Balance updated successfully',
} as const

/**
 * Преобразует тип транзакции из enum с заглавными буквами
 * в нижний регистр для совместимости с БД
 *
 * ПРИМЕЧАНИЕ: Эта функция остается для обратной совместимости,
 * теперь значения PaymentType уже в нижнем регистре
 */
export function normalizeTransactionType(type: PaymentType | string): string {
  // Простое приведение к строке и нижнему регистру
  return (type as string).toLowerCase()
}

/**
 * Параметры для события обработки платежа
 * Используется для строгой типизации входных данных платежного процессора
 */
export interface PaymentProcessParams {
  /** ID пользователя в Telegram (обязательно) */
  telegram_id: string

  /** Сумма операции (ВСЕГДА положительное число) */
  amount: number

  /** Количество звезд (ВСЕГДА положительное число, если указано) */
  stars?: number

  /** Тип транзакции из PaymentType */
  type: PaymentType | string

  /** Описание транзакции */
  description: string

  /** Название бота, который инициировал транзакцию */
  bot_name: string

  /** ID инвойса (используется для предотвращения дублирования платежей) */
  inv_id?: string

  /** Дополнительные метаданные платежа */
  metadata?: Record<string, any>

  /** Тип сервиса из ModeEnum */
  service_type: ModeEnum

  /** Тип подписки */
  subscription: SubscriptionType | null
}

/**
 * Результат операции с балансом
 */
export interface BalanceOperationResult {
  /** Успешность операции */
  success: boolean
  /** Ошибка, если операция не удалась */
  error?: string
  /** Новый баланс после операции */
  newBalance: number
  /** Стоимость операции */
  modePrice: number
  /** Текущий баланс до операции */
  currentBalance?: number
}

export interface SessionPayment {
  amount: number
  stars: number
  subscription: SubscriptionType | null
  type?: PaymentType
}

export enum Currency {
  XTR = 'XTR', // Telegram Stars
  RUB = 'RUB', // Russian Ruble
}<|MERGE_RESOLUTION|>--- conflicted
+++ resolved
@@ -1,5 +1,5 @@
-import type { ModeEnum } from '@/interfaces/modes'
-import type { TelegramId } from './telegram.interface'
+import { ModeEnum } from '@/interfaces/modes'
+import { TelegramId } from './telegram.interface'
 import { SubscriptionType } from './subscription.interface'
 
 export interface SelectedPayment {
@@ -46,10 +46,6 @@
 export enum PaymentType {
   MONEY_INCOME = 'MONEY_INCOME',
   MONEY_OUTCOME = 'MONEY_OUTCOME',
-<<<<<<< HEAD
-  BONUS = 'BONUS',
-=======
->>>>>>> 783db1e7
   REFUND = 'REFUND',
 }
 
