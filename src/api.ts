--- conflicted
+++ resolved
@@ -16,11 +16,8 @@
   textToSpeechFunction,
   ruPaymentProcessPayment,
   imageToPromptFunction,
-<<<<<<< HEAD
+  voiceToTextFunction,
   textToVideoFunction,
-=======
-  voiceToTextFunction,
->>>>>>> cd505edb
 } from './inngest-functions'
 import { uploadZipFile } from './controllers/uploadZipFile'
 import { handleReplicateWebhook } from './controllers/replicateWebhook'
@@ -418,11 +415,8 @@
       createVoiceAvatarFunction,
       ruPaymentProcessPayment,
       imageToPromptFunction,
-<<<<<<< HEAD
       textToVideoFunction,
-=======
       voiceToTextFunction,
->>>>>>> cd505edb
     ],
   })
 )
