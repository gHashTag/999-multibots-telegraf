// Объявления констант без циклических зависимостей
// Объявляем примитивные значения самыми первыми

// Экспортируем примитивные значения
export const starCost = 0.016
export const interestRate = 1.5

// Теперь создаем объект конфигурации на основе этих значений
export const SYSTEM_CONFIG = {
  starCost: starCost,
  interestRate: interestRate,
  currency: 'RUB',
}

// Импорт типов после объявления примитивных констант
<<<<<<< HEAD
import { ModeEnum } from '../../interfaces/modes';
=======
import { ModeEnum } from '@/interfaces/modes'
import { SubscriptionType } from '@/interfaces'
>>>>>>> 783db1e7

// Star purchase limits
export const STAR_AMOUNTS = {
  min: 100,
  max: 10000,
  default: 1000,
}

// Base costs for different modes (in dollars)
export const BASE_COSTS: Record<string, number> = {
  [ModeEnum.NeuroPhoto]: 0.08,
  [ModeEnum.NeuroPhotoV2]: 0.14,
  [ModeEnum.ImageToPrompt]: 0.03,
  [ModeEnum.Avatar]: 0,
  [ModeEnum.ChatWithAvatar]: 0,
  [ModeEnum.SelectModel]: 0,
  [ModeEnum.SelectAiTextModel]: 0,
  [ModeEnum.Voice]: 0.9,
  [ModeEnum.TextToSpeech]: 0.12,
  [ModeEnum.ImageToVideo]: 0,
  [ModeEnum.TextToVideo]: 0,
  [ModeEnum.TextToImage]: 0,
  [ModeEnum.LipSync]: 0.9,
  [ModeEnum.VoiceToText]: 0.08,
  [ModeEnum.CheckBalanceScene]: 0,
  [ModeEnum.CreateUserScene]: 0,
  [ModeEnum.SubscriptionScene]: 0,
  [ModeEnum.GetRuBillWizard]: 0,
  [ModeEnum.SelectNeuroPhoto]: 0,
  [ModeEnum.ChangeSize]: 0,
  [ModeEnum.DigitalAvatarBody]: 0,
  [ModeEnum.DigitalAvatarBodyV2]: 0,
  [ModeEnum.NeuroAudio]: 0,
  [ModeEnum.Invite]: 0,
  [ModeEnum.Help]: 0,
  [ModeEnum.MainMenu]: 0,
  [ModeEnum.BalanceScene]: 0,
  [ModeEnum.Balance]: 0,
  [ModeEnum.ImprovePrompt]: 0,
  [ModeEnum.TopUpBalance]: 0,
  [ModeEnum.VideoInUrl]: 0,
  [ModeEnum.Support]: 0,
  [ModeEnum.Stats]: 0,
  [ModeEnum.BroadcastWizard]: 0,
  [ModeEnum.SubscriptionCheckScene]: 0,
  [ModeEnum.ImprovePromptWizard]: 0,
  [ModeEnum.SizeWizard]: 0,
  [ModeEnum.PaymentScene]: 0,
  [ModeEnum.InviteScene]: 0,
  [ModeEnum.Step0]: 0,
  [ModeEnum.NeuroCoderScene]: 0,
  [ModeEnum.CancelPredictionsWizard]: 0,
  [ModeEnum.EmailWizard]: 0,
  [ModeEnum.StartScene]: 0,
} as const

// Speech-related costs (in stars)
export const SPEECH_COSTS = {
  [ModeEnum.TextToSpeech]: 10,
  [ModeEnum.Voice]: 50,
} as const

// Voice conversation cost (in stars)
export const VOICE_CONVERSATION_COST = 0.5

// Digital avatar costs per step (in dollars)
export const DIGITAL_AVATAR_COSTS = {
  v1: 0.1, // DigitalAvatarBody
  v2: 0.2, // DigitalAvatarBodyV2
} as const

// === Цены на подписки ===
export const NEUROPHOTO_PRICE_RUB = 1110.0
export const NEUROBASE_PRICE_RUB = 2999.0

/**
 * Определяет тип подписки на основе суммы и валюты платежа.
 * @param amount Сумма платежа
 * @param currency Валюта платежа
 * @returns Тип подписки ('neurophoto', 'neurobase', 'stars') или null
 */
export const determineSubscriptionType = (
  amount: number,
  currency: string
): 'neurophoto' | 'neurobase' | 'stars' | null => {
  if (currency === 'RUB') {
    // Используем константы цен
    if (amount === NEUROPHOTO_PRICE_RUB) return 'neurophoto'
    if (amount === NEUROBASE_PRICE_RUB) return 'neurobase'
    // Другие суммы в RUB - это покупка звезд
    return 'stars'
  } else if (currency === 'STARS' || currency === 'XTR') {
    // Платежи во внутренней валюте - это операции со звездами
    return 'stars'
  } else {
    // Другие валюты или случаи - пока не определяем тип
    return null
  }
}<|MERGE_RESOLUTION|>--- conflicted
+++ resolved
@@ -13,12 +13,8 @@
 }
 
 // Импорт типов после объявления примитивных констант
-<<<<<<< HEAD
-import { ModeEnum } from '../../interfaces/modes';
-=======
 import { ModeEnum } from '@/interfaces/modes'
 import { SubscriptionType } from '@/interfaces'
->>>>>>> 783db1e7
 
 // Star purchase limits
 export const STAR_AMOUNTS = {
