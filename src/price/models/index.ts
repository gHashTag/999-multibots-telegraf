--- conflicted
+++ resolved
@@ -1,10 +1,3 @@
-<<<<<<< HEAD
-export * from './IMAGES_MODELS'
-// Removed export * from './LORA_MODELS' as the file does not exist
-export * from '../../modules/localImageToVideo/VIDEO_MODELS_CONFIG' // Updated path
-// export * from './IMAGES_MODELS' // Removed duplicate export
-=======
 export * from './imageModelPrices'
 export * from './VIDEO_MODELS_CONFIG'
-export * from './IMAGES_MODELS'
->>>>>>> 624f3633
+export * from './IMAGES_MODELS'