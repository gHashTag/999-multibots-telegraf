<<<<<<< HEAD
import { TelegramId } from '@/interfaces/telegram.interface'
import { MyContext } from '@/interfaces/telegram-bot.interface'
import {
  getUserBalance,
  updateUserBalance,
  getUserByTelegramIdString,
} from '@/core/supabase'
import { inngest } from '@/inngest-functions/clients'
import { logger } from '@/utils/logger'
import { Telegram, Telegraf } from 'telegraf'
import { isRussian } from '@/helpers'
import { TransactionType } from '@/interfaces/payments.interface'
import { BalanceOperationResult } from '@/interfaces/balance.interface'

=======
>>>>>>> 2c90436f
export * from './modelsCost'
export * from './calculateFinalPrice'
export * from './calculateStars'
export * from './sendInsufficientStarsMessage'
export * from './sendPaymentNotification'
export * from './sendCostMessage'
export * from './sendCurrentBalanceMessage'
export * from './sendBalanceMessage'
export * from './refundUser'
export * from './validateAndCalculateVideoModelPrice'
export * from './validateAndCalculateImageModelPrice'
export * from './handleTrainingCost'
export * from './sendPaymentNotificationWithBot'
export { starAmounts } from './starAmounts'
export { voiceConversationCost } from './voiceConversationCost'
export { convertRublesToStars } from './costHelpers'

<<<<<<< HEAD
export async function processBalanceOperation({
  telegram_id,
  amount,
  is_ru,
  bot,
  bot_name,
  description,
  type,
}: {
  telegram_id: TelegramId
  amount: number
  is_ru: boolean
  bot: Telegraf<MyContext>
  bot_name: string
  description: string
  type: TransactionType
}): Promise<BalanceOperationResult> {
  try {
    const user = await getUserByTelegramIdString(telegram_id)
    if (!user) {
      throw new Error(`User with ID ${telegram_id} not found`)
    }

    const currentBalance = user.balance || 0
    if (currentBalance < amount) {
      const message = is_ru
        ? `❌ Недостаточно средств. Необходимо: ${amount} руб.`
        : `❌ Insufficient funds. Required: ${amount} RUB`

      bot.telegram.sendMessage(telegram_id, message)
      return {
        success: false,
        message: 'Insufficient funds',
        balance: currentBalance,
        error: 'Insufficient funds',
      }
    }

    const newBalance = currentBalance - amount
    await updateUserBalance({
      telegram_id,
      amount: amount,
      type: TransactionType.MONEY_EXPENSE,
      description: description,
      bot_name,
    })

    logger.info({
      message: '💰 Операция с балансом выполнена',
      description: 'Balance operation completed',
      telegram_id,
      type,
      amount,
      oldBalance: currentBalance,
      newBalance,
    })

    return {
      success: true,
      message: 'Balance operation completed successfully',
      balance: newBalance,
    }
  } catch (error) {
    console.error('Error in processBalanceOperation:', error)
    return {
      success: false,
      message:
        error instanceof Error ? error.message : 'Balance operation failed',
      balance: 0,
      error: error instanceof Error ? error : new Error('Unknown error'),
    }
  }
}

export async function sendBalanceMessage(
  telegram_id: TelegramId,
  newBalance: number | undefined,
  amount: number,
  is_ru: boolean,
  bot: Telegram
) {
  if (typeof newBalance === 'number') {
    const message = is_ru
      ? `⭐️ Цена: ${amount} звезд\n💫 Баланс: ${newBalance} звезд`
      : `⭐️ Price: ${amount} stars\n💫 Balance: ${newBalance} stars`

    bot.sendMessage(telegram_id, message)
  }
}

export const processPayment = async ({
  ctx,
  amount,
  type = TransactionType.MONEY_EXPENSE,
  description,
  metadata = {},
}: {
  ctx: MyContext
  amount: number
  type?: TransactionType.MONEY_INCOME | TransactionType.MONEY_EXPENSE
  description?: string
  metadata?: Record<string, any>
}) => {
  try {
    if (!ctx.from?.id) {
      throw new Error('User ID not found')
    }

    const currentBalance = await getUserBalance(
      ctx.from.id.toString(),
      ctx.botInfo.username
    )

    if (!currentBalance || currentBalance < amount) {
      const message = isRussian(ctx)
        ? `❌ Недостаточно средств. Необходимо: ${amount} руб.`
        : `❌ Insufficient funds. Required: ${amount} RUB`

      await ctx.reply(message)

      return {
        success: false,
        message: 'Insufficient funds',
        balance: currentBalance || 0,
        error: 'Insufficient funds',
      }
    }

    const newBalance = currentBalance - amount

    // Отправляем событие для обработки платежа
    await inngest.send({
      name: 'payment/process',
      data: {
        telegram_id: ctx.from.id.toString(),
        amount,
        type,
        description,
        metadata,
        bot_name: ctx.botInfo.username,
      },
    })

    return {
      success: true,
      message: 'Balance operation completed successfully',
      balance: newBalance,
    }
  } catch (error) {
    console.error('Error in processPayment:', error)
    return {
      success: false,
      message:
        error instanceof Error ? error.message : 'Balance operation failed',
      balance: 0,
      error: error instanceof Error ? error : new Error('Unknown error'),
    }
  }
}
=======
export * from './processBalanceVideoOperation'
export * from './processBalanceOperation'
export * from './processPayment'

>>>>>>> 2c90436f
<|MERGE_RESOLUTION|>--- conflicted
+++ resolved
@@ -1,4 +1,3 @@
-<<<<<<< HEAD
 import { TelegramId } from '@/interfaces/telegram.interface'
 import { MyContext } from '@/interfaces/telegram-bot.interface'
 import {
@@ -13,8 +12,6 @@
 import { TransactionType } from '@/interfaces/payments.interface'
 import { BalanceOperationResult } from '@/interfaces/balance.interface'
 
-=======
->>>>>>> 2c90436f
 export * from './modelsCost'
 export * from './calculateFinalPrice'
 export * from './calculateStars'
@@ -32,35 +29,10 @@
 export { voiceConversationCost } from './voiceConversationCost'
 export { convertRublesToStars } from './costHelpers'
 
-<<<<<<< HEAD
-export async function processBalanceOperation({
-  telegram_id,
-  amount,
-  is_ru,
-  bot,
-  bot_name,
-  description,
-  type,
-}: {
-  telegram_id: TelegramId
-  amount: number
-  is_ru: boolean
-  bot: Telegraf<MyContext>
-  bot_name: string
-  description: string
-  type: TransactionType
-}): Promise<BalanceOperationResult> {
-  try {
-    const user = await getUserByTelegramIdString(telegram_id)
-    if (!user) {
-      throw new Error(`User with ID ${telegram_id} not found`)
-    }
+export * from './processBalanceVideoOperation'
+export * from './processBalanceOperation'
+export * from './processPayment'
 
-    const currentBalance = user.balance || 0
-    if (currentBalance < amount) {
-      const message = is_ru
-        ? `❌ Недостаточно средств. Необходимо: ${amount} руб.`
-        : `❌ Insufficient funds. Required: ${amount} RUB`
 
       bot.telegram.sendMessage(telegram_id, message)
       return {
@@ -191,10 +163,4 @@
       error: error instanceof Error ? error : new Error('Unknown error'),
     }
   }
-}
-=======
-export * from './processBalanceVideoOperation'
-export * from './processBalanceOperation'
-export * from './processPayment'
-
->>>>>>> 2c90436f
+}