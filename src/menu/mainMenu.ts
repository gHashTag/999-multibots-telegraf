import type { Message, Update } from "telegraf/types"
import { checkFullAccess } from '../handlers/checkFullAccess'
import { Markup } from 'telegraf'
import type { ReplyKeyboardMarkup } from 'telegraf/types';import type { MyContext } from '../interfaces/telegram-bot.interface'
import { SubscriptionType } from '../interfaces/subscription.interface'

interface Level {
  title_ru: string
  title_en: string
}

export const levels: Record<number, Level> = {
  // digital_avatar_body
  1: {
    title_ru: '🤖 Цифровое тело',
    title_en: '🤖 Digital Body',
  },
  // neuro_photo
  2: {
    title_ru: '📸 Нейрофото',
    title_en: '📸 NeuroPhoto',
  },
  // image_to_prompt
  3: {
    title_ru: '🔍 Промпт из фото',
    title_en: '🔍 Prompt from Photo',
  },
  // avatar
  4: {
    title_ru: '🧠 Мозг аватара',
    title_en: '🧠 Avatar Brain',
  },
  // chat_with_avatar
  5: {
    title_ru: '💭 Чат с аватаром',
    title_en: '💭 Chat with avatar',
  },
  // select_model
  6: {
    title_ru: '🤖 Выбор модели ИИ',
    title_en: '🤖 Choose AI Model',
  },
  // voice
  7: {
    title_ru: '🎤 Голос аватара',
    title_en: '🎤 Avatar Voice',
  },
  // text_to_speech
  8: {
    title_ru: '🎙️ Текст в голос',
    title_en: '🎙️ Text to Voice',
  },
  // image_to_video
  9: {
    title_ru: '🎥 Фото в видео',
    title_en: '🎥 Photo to Video',
  },
  // text_to_video
  10: {
    title_ru: '🎥 Видео из текста',
    title_en: '🎥 Text to Video',
  },
  // text_to_image
  11: {
    title_ru: '🖼️ Текст в фото',
    title_en: '🖼️ Text to Image',
  },
  // lip_sync
  // 12: {
  //   title_ru: '🎤 Синхронизация губ',
  //   title_en: '🎤 Lip Sync',
  // },
  // 13: {
  //   title_ru: '🎥 Видео в URL',
  //   title_en: '🎥 Video in URL',
  // },
  // step0
  // paymentScene
  100: {
    title_ru: '💎 Пополнить баланс',
    title_en: '💎 Top up balance',
  },
  // balanceCommand
  101: {
    title_ru: '💰 Баланс',
    title_en: '💰 Balance',
  },
  // inviteCommand
  102: {
    title_ru: '👥 Пригласить друга',
    title_en: '👥 Invite a friend',
  },
  // helpCommand
  103: {
    title_ru: '💬 Техподдержка',
    title_en: '💬 Support',
  },
  // Возвращаем Главное меню
  104: {
    title_ru: '🏠 Главное меню',
    title_en: '🏠 Main menu',
  },
  105: {
    title_ru: '💫 Оформить подписку',
    title_en: '💫 Subscribe',
  },
<<<<<<< HEAD
  // Возвращаем Справку
  106: {
    title_ru: '❓ Справка',
=======
  106: {
    title_ru: '❓ Справка ',
>>>>>>> 783db1e7
    title_en: '❓ Help',
  },
}

const adminIds = process.env.ADMIN_IDS?.split(',') || []

export async function mainMenu({
  isRu,
  subscription = SubscriptionType.STARS,
  ctx,
}: {
  isRu: boolean
  subscription: SubscriptionType | null
  ctx: MyContext
}): Promise<Markup.Markup<ReplyKeyboardMarkup>> {
  console.log('💻 CASE: mainMenu - Entering function')

  const currentSubscription =
    subscription === null ? SubscriptionType.STARS : subscription
  console.log(
    `[mainMenu LOG] Input subscription: ${subscription}, Effective subscription: ${currentSubscription}`
  )

  let hasFullAccess = checkFullAccess(currentSubscription)
  console.log(`[mainMenu LOG] hasFullAccess: ${hasFullAccess}`)

  const subscriptionLevelsMap: Record<SubscriptionType, Level[]> = {
    [SubscriptionType.STARS]: [],
    [SubscriptionType.NEUROPHOTO]: [levels[1], levels[2], levels[3]],
    [SubscriptionType.NEUROBASE]: Object.values(levels), // Все
    [SubscriptionType.NEUROBLOGGER]: Object.values(levels), // Все
    [SubscriptionType.NEUROTESTER]: Object.values(levels), // Все
  }

  let availableLevels: Level[] =
    subscriptionLevelsMap[currentSubscription] || []

  // Фильтруем ВСЕ сервисные кнопки
  const filterServiceLevels = (lvl: Level) =>
    lvl !== levels[100] && // Пополнить баланс
    lvl !== levels[101] && // Баланс
    lvl !== levels[102] && // Пригласить друга
    lvl !== levels[103] && // Техподдержка
    lvl !== levels[104] && // Главное меню (не показываем кнопку саму на себя)
    lvl !== levels[105] && // Оформить подписку
    lvl !== levels[106] // Справка

  if (
    currentSubscription === SubscriptionType.NEUROTESTER ||
    currentSubscription === SubscriptionType.NEUROBASE ||
    currentSubscription === SubscriptionType.NEUROBLOGGER
  ) {
    hasFullAccess = true
    console.log(
      `[mainMenu LOG] Overriding hasFullAccess to true for ${currentSubscription}`
    )
    if (currentSubscription === SubscriptionType.NEUROTESTER) {
      availableLevels = Object.values(levels).filter(filterServiceLevels)
    } else {
      availableLevels =
        subscriptionLevelsMap[currentSubscription].filter(filterServiceLevels)
    }
  } else if (currentSubscription === SubscriptionType.STARS) {
    availableLevels = []
  }
  availableLevels = Array.from(new Set(availableLevels))
  console.log(
    `[mainMenu LOG] Determined availableLevels count: ${availableLevels.length}`
  )

  const levelButtons = availableLevels.map(lvl =>
    Markup.button.text(isRu ? lvl.title_ru : lvl.title_en)
  )

  const userId = ctx.from?.id?.toString()
  const adminSpecificButtons = []
  if (userId && adminIds.includes(userId)) {
    adminSpecificButtons.push(
      Markup.button.text(isRu ? '🤖 Цифровое тело 2' : '🤖 Digital Body 2'),
      Markup.button.text(isRu ? '📸 Нейрофото 2' : '📸  NeuroPhoto 2')
    )
    console.log('[mainMenu LOG] Added admin buttons.')
  }

  // --- Создаем кнопки, которые нужны почти всегда ---
  const supportButton = Markup.button.text(
    isRu ? levels[103].title_ru : levels[103].title_en // "💬 Техподдержка"
  )
  const subscribeButton = Markup.button.text(
    isRu ? levels[105].title_ru : levels[105].title_en // "💫 Оформить подписку"
  )
  // --- ---

  const allFunctionalButtons = [...levelButtons, ...adminSpecificButtons]
  const buttonRows = []
  for (let i = 0; i < allFunctionalButtons.length; i += 2) {
    buttonRows.push(allFunctionalButtons.slice(i, i + 2))
  }

<<<<<<< HEAD
  // --- ВОЗВРАЩАЕМ ЛОГИКУ ДЛЯ НИЖНЕГО РЯДА ---
  const bottomRowButtons = []
  const helpButton = Markup.button.text(
    isRu ? levels[106].title_ru : levels[106].title_en // Кнопка Справка
  )
  const supportButton = Markup.button.text(
    isRu ? levels[103].title_ru : levels[103].title_en // Кнопка Техподдержка
  )
  // Кнопка Назад (go_back) здесь не нужна, так как это главное меню.
  // Кнопка Главное меню (levels[104]) здесь тоже не нужна.

  if (currentSubscription === SubscriptionType.STARS) {
    const subscribeButton = Markup.button.text(
      isRu ? levels[105].title_ru : levels[105].title_en
    )
    // Для STARS: Подписка | Справка | Техподдержка
    bottomRowButtons.push([subscribeButton, helpButton, supportButton])
=======
  const bottomRowButtons = [] // Кнопки ПЕРЕД последним рядом (Подписка)

  if (currentSubscription === SubscriptionType.STARS) {
    console.log('[mainMenu LOG] Generating bottom row for STARS subscription')
    // Для STARS только поддержка (Подписка будет ниже)
    bottomRowButtons.push([supportButton])
>>>>>>> 783db1e7
  } else {
    const balanceButton = Markup.button.text(
      isRu ? levels[101].title_ru : levels[101].title_en // "💰 Баланс"
    )
    const topUpButton = Markup.button.text(
      isRu ? levels[100].title_ru : levels[100].title_en // "💎 Пополнить баланс"
    )
    const inviteButton = Markup.button.text(
      isRu ? levels[102].title_ru : levels[102].title_en // "👥 Пригласить друга"
    )
<<<<<<< HEAD
    buttonRows.push([balanceButton, topUpButton]) // Баланс | Пополнить
    // Для остальных: Пригласить | Справка | Техподдержка
    bottomRowButtons.push([inviteButton, helpButton, supportButton])
  }
  // --- КОНЕЦ ВОЗВРАТА НИЖНЕГО РЯДА ---
=======
    // Баланс и Пополнить идут в основные ряды
    buttonRows.push([balanceButton, topUpButton])
    // Пригласить и Поддержка идут в предпоследний ряд
    bottomRowButtons.push([inviteButton, supportButton])
  }
  console.log(
    `[mainMenu LOG] Generated bottomRowButtons (before Subscribe): ${JSON.stringify(bottomRowButtons)}`
  )
>>>>>>> 783db1e7

  // Собираем все ряды, КРОМЕ последнего (Подписка)
  const finalKeyboard = [...buttonRows, ...bottomRowButtons]

  // Добавляем кнопку "Оформить подписку" ВСЕГДА в самый низ
  finalKeyboard.push([subscribeButton])

  console.log(`[mainMenu LOG] Total button rows: ${finalKeyboard.length}`)

  return Markup.keyboard(finalKeyboard).resize()
}<|MERGE_RESOLUTION|>--- conflicted
+++ resolved
@@ -1,7 +1,7 @@
-import type { Message, Update } from "telegraf/types"
+import { ReplyKeyboardMarkup } from 'telegraf/typings/core/types/typegram'
 import { checkFullAccess } from '../handlers/checkFullAccess'
 import { Markup } from 'telegraf'
-import type { ReplyKeyboardMarkup } from 'telegraf/types';import type { MyContext } from '../interfaces/telegram-bot.interface'
+import { MyContext } from '../interfaces/telegram-bot.interface'
 import { SubscriptionType } from '../interfaces/subscription.interface'
 
 interface Level {
@@ -95,7 +95,6 @@
     title_ru: '💬 Техподдержка',
     title_en: '💬 Support',
   },
-  // Возвращаем Главное меню
   104: {
     title_ru: '🏠 Главное меню',
     title_en: '🏠 Main menu',
@@ -104,14 +103,8 @@
     title_ru: '💫 Оформить подписку',
     title_en: '💫 Subscribe',
   },
-<<<<<<< HEAD
-  // Возвращаем Справку
-  106: {
-    title_ru: '❓ Справка',
-=======
   106: {
     title_ru: '❓ Справка ',
->>>>>>> 783db1e7
     title_en: '❓ Help',
   },
 }
@@ -149,15 +142,13 @@
   let availableLevels: Level[] =
     subscriptionLevelsMap[currentSubscription] || []
 
-  // Фильтруем ВСЕ сервисные кнопки
   const filterServiceLevels = (lvl: Level) =>
-    lvl !== levels[100] && // Пополнить баланс
-    lvl !== levels[101] && // Баланс
-    lvl !== levels[102] && // Пригласить друга
-    lvl !== levels[103] && // Техподдержка
-    lvl !== levels[104] && // Главное меню (не показываем кнопку саму на себя)
-    lvl !== levels[105] && // Оформить подписку
-    lvl !== levels[106] // Справка
+    lvl !== levels[100] &&
+    lvl !== levels[101] &&
+    lvl !== levels[102] &&
+    lvl !== levels[103] &&
+    lvl !== levels[104] &&
+    lvl !== levels[105]
 
   if (
     currentSubscription === SubscriptionType.NEUROTESTER ||
@@ -211,33 +202,16 @@
     buttonRows.push(allFunctionalButtons.slice(i, i + 2))
   }
 
-<<<<<<< HEAD
-  // --- ВОЗВРАЩАЕМ ЛОГИКУ ДЛЯ НИЖНЕГО РЯДА ---
-  const bottomRowButtons = []
-  const helpButton = Markup.button.text(
-    isRu ? levels[106].title_ru : levels[106].title_en // Кнопка Справка
-  )
-  const supportButton = Markup.button.text(
-    isRu ? levels[103].title_ru : levels[103].title_en // Кнопка Техподдержка
-  )
-  // Кнопка Назад (go_back) здесь не нужна, так как это главное меню.
-  // Кнопка Главное меню (levels[104]) здесь тоже не нужна.
-
-  if (currentSubscription === SubscriptionType.STARS) {
-    const subscribeButton = Markup.button.text(
-      isRu ? levels[105].title_ru : levels[105].title_en
-    )
-    // Для STARS: Подписка | Справка | Техподдержка
-    bottomRowButtons.push([subscribeButton, helpButton, supportButton])
-=======
   const bottomRowButtons = [] // Кнопки ПЕРЕД последним рядом (Подписка)
 
   if (currentSubscription === SubscriptionType.STARS) {
     console.log('[mainMenu LOG] Generating bottom row for STARS subscription')
     // Для STARS только поддержка (Подписка будет ниже)
     bottomRowButtons.push([supportButton])
->>>>>>> 783db1e7
   } else {
+    console.log(
+      `[mainMenu LOG] Generating bottom row for ${currentSubscription} subscription`
+    )
     const balanceButton = Markup.button.text(
       isRu ? levels[101].title_ru : levels[101].title_en // "💰 Баланс"
     )
@@ -247,13 +221,6 @@
     const inviteButton = Markup.button.text(
       isRu ? levels[102].title_ru : levels[102].title_en // "👥 Пригласить друга"
     )
-<<<<<<< HEAD
-    buttonRows.push([balanceButton, topUpButton]) // Баланс | Пополнить
-    // Для остальных: Пригласить | Справка | Техподдержка
-    bottomRowButtons.push([inviteButton, helpButton, supportButton])
-  }
-  // --- КОНЕЦ ВОЗВРАТА НИЖНЕГО РЯДА ---
-=======
     // Баланс и Пополнить идут в основные ряды
     buttonRows.push([balanceButton, topUpButton])
     // Пригласить и Поддержка идут в предпоследний ряд
@@ -262,7 +229,6 @@
   console.log(
     `[mainMenu LOG] Generated bottomRowButtons (before Subscribe): ${JSON.stringify(bottomRowButtons)}`
   )
->>>>>>> 783db1e7
 
   // Собираем все ряды, КРОМЕ последнего (Подписка)
   const finalKeyboard = [...buttonRows, ...bottomRowButtons]
