import { logger } from '@/utils/logger' // Import logger
import { Markup } from 'telegraf'
// Убираем импорт InlineKeyboardMarkup, он не нужен
import type { ReplyKeyboardMarkup } from 'telegraf/types'
// import { VIDEO_MODELS } from '@/interfaces' // Старый импорт не нужен
<<<<<<< HEAD
import {
  VIDEO_MODELS_CONFIG,
  VideoModelConfig,
} from '../modules/localImageToVideo/VIDEO_MODELS_CONFIG' // Updated path and added type import
// Импортируем функцию расчета финальной цены
import { calculateFinalPrice } from '@/price/helpers'
=======
import { VIDEO_MODELS_CONFIG } from '../price/models/VIDEO_MODELS_CONFIG' // Импортируем конфиг
// Импортируем новую функцию расчета
import { calculateFinalStarPrice, CalculationParams } from '@/price/calculator'
import { ModeEnum } from '@/interfaces/modes' // Import ModeEnum
>>>>>>> 624f3633
import { levels } from './mainMenu'
import { Translation } from '@/interfaces/translations.interface'

export const videoModelKeyboard = (
  isRu: boolean
): Markup.Markup<ReplyKeyboardMarkup> => {
  // --- DEBUG LOGGING START ---
  logger.debug(
    '[videoModelKeyboard] Generating keyboard. Config used:',
    VIDEO_MODELS_CONFIG
  )
  // --- DEBUG LOGGING END ---

  // Создаем массив текстовых названий кнопок С ЦЕНОЙ В ЗВЕЗДАХ ⭐
<<<<<<< HEAD
  const buttons = Object.entries(VIDEO_MODELS_CONFIG).map(
    ([key, config]: [string, VideoModelConfig]) => {
      // Added explicit type
      // Рассчитываем финальную цену в звездах (уже по новой логике)
      const finalPriceInStars = calculateFinalPrice(key)
      // Формируем текст кнопки с ценой в звездах и эмодзи ⭐
      return `${config.title} (${finalPriceInStars} ⭐)` // Заменяем ★ на ⭐
    }
  )
=======
  const buttons = Object.entries(VIDEO_MODELS_CONFIG).map(([key, config]) => {
    // Рассчитываем финальную цену, передавая ModeEnum и modelId
    // TODO: Уточнить правильный ModeEnum (TextToVideo/ImageToVideo?)
    const params: CalculationParams = { modelId: key }
    const costResult = calculateFinalStarPrice(ModeEnum.TextToVideo, params)
    const finalPriceInStars = costResult ? costResult.stars : 0
    // Формируем текст кнопки с ценой в звездах и эмодзи ⭐
    return `${config.title} (${finalPriceInStars} ⭐)` // Заменяем ★ на ⭐
  })
>>>>>>> 624f3633

  // --- DEBUG LOGGING START ---
  logger.debug('[videoModelKeyboard] Generated button texts:', buttons)
  // --- DEBUG LOGGING END ---

  // Группируем кнопки моделей по 2 в ряд
  const rows: string[][] = [] // Массив массивов строк
  const buttonsPerRow = 2 // Можно изменить на 3
  for (let i = 0; i < buttons.length; i += buttonsPerRow) {
    rows.push(buttons.slice(i, i + buttonsPerRow))
  }

  // Добавляем кнопки Главное меню, Помощь и Отмена как строки
  // Используем правильные тексты и levels
  const helpButtonText = isRu ? 'Справка по команде' : 'Help for the command' // Жестко закодированный текст
  const cancelButtonText = isRu ? 'Отмена' : 'Cancel' // Жестко закодированный текст
  // Используем levels[104] для "Главного меню"
  const mainMenuButtonText = levels[104]
    ? isRu
      ? levels[104].title_ru
      : levels[104].title_en
    : isRu
      ? '🏠 Главное меню'
      : '🏠 Main menu' // Резервный текст

  rows.push(
    [helpButtonText, cancelButtonText], // Ряд 1: Справка, Отмена
    [mainMenuButtonText] // Ряд 2: Главное меню
  )

  // --- DEBUG LOGGING START ---
  logger.debug('[videoModelKeyboard] Final rows structure:', rows)
  // --- DEBUG LOGGING END ---

  // Используем Markup.keyboard и добавляем .resize()
  return Markup.keyboard(rows).resize()
}<|MERGE_RESOLUTION|>--- conflicted
+++ resolved
@@ -3,19 +3,10 @@
 // Убираем импорт InlineKeyboardMarkup, он не нужен
 import type { ReplyKeyboardMarkup } from 'telegraf/types'
 // import { VIDEO_MODELS } from '@/interfaces' // Старый импорт не нужен
-<<<<<<< HEAD
-import {
-  VIDEO_MODELS_CONFIG,
-  VideoModelConfig,
-} from '../modules/localImageToVideo/VIDEO_MODELS_CONFIG' // Updated path and added type import
-// Импортируем функцию расчета финальной цены
-import { calculateFinalPrice } from '@/price/helpers'
-=======
 import { VIDEO_MODELS_CONFIG } from '../price/models/VIDEO_MODELS_CONFIG' // Импортируем конфиг
 // Импортируем новую функцию расчета
 import { calculateFinalStarPrice, CalculationParams } from '@/price/calculator'
 import { ModeEnum } from '@/interfaces/modes' // Import ModeEnum
->>>>>>> 624f3633
 import { levels } from './mainMenu'
 import { Translation } from '@/interfaces/translations.interface'
 
@@ -30,17 +21,6 @@
   // --- DEBUG LOGGING END ---
 
   // Создаем массив текстовых названий кнопок С ЦЕНОЙ В ЗВЕЗДАХ ⭐
-<<<<<<< HEAD
-  const buttons = Object.entries(VIDEO_MODELS_CONFIG).map(
-    ([key, config]: [string, VideoModelConfig]) => {
-      // Added explicit type
-      // Рассчитываем финальную цену в звездах (уже по новой логике)
-      const finalPriceInStars = calculateFinalPrice(key)
-      // Формируем текст кнопки с ценой в звездах и эмодзи ⭐
-      return `${config.title} (${finalPriceInStars} ⭐)` // Заменяем ★ на ⭐
-    }
-  )
-=======
   const buttons = Object.entries(VIDEO_MODELS_CONFIG).map(([key, config]) => {
     // Рассчитываем финальную цену, передавая ModeEnum и modelId
     // TODO: Уточнить правильный ModeEnum (TextToVideo/ImageToVideo?)
@@ -50,7 +30,6 @@
     // Формируем текст кнопки с ценой в звездах и эмодзи ⭐
     return `${config.title} (${finalPriceInStars} ⭐)` // Заменяем ★ на ⭐
   })
->>>>>>> 624f3633
 
   // --- DEBUG LOGGING START ---
   logger.debug('[videoModelKeyboard] Generated button texts:', buttons)
