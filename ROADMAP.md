--- conflicted
+++ resolved
@@ -13,7 +13,7 @@
     *   ✅ Чат с аватаром (Ошибка доступа) - *Исправлено*
     *   ✅ Голос аватара (Ошибка) - *Исправлено*
     *   ✅ Генерация аудио из текста (Нет ответа) - *Исправлено*
-    *   ✅ Фото в видео (Стандарт/Морфинг) - *Рефакторинг завершен ({current_date}), требуется проверка.* 
+    *   ✅ Фото в видео (Стандарт/Морфинг) - *Рефакторинг завершен ({current_date}), требуется проверка.*
     *   ❌ Видео из текста (Нет ответа, возможно связано с textToVideoWizard)
 - **Следующие шаги:**
     - Протестировать работу функции "Фото в видео" (`imageToVideoWizard`) в обоих режимах (стандарт и морфинг).
@@ -141,58 +141,30 @@
 - ✅ {current_date}: Исправлен переход между шагами и удалена лишняя клавиатура в `imageToVideoWizard` (морфинг).
 
 ### Функционал и UX 🎨 (ПРИОРИТЕТ - СРЕДНИЙ)
-<<<<<<< HEAD
-- ✅ {current_date}: Исправлен критический баг: глобальные команды (`/menu`) и кнопки навигации ("Главное меню", "Справка") теперь корректно работают даже внутри сцен.
-  - Добавлены глобальные `hears` обработчики для кнопок.
-  - Добавлен `ctx.scene.leave()` перед навигацией в глобальных командах/hears.
-=======
 - **Статус:** ✅ Основные задачи выполнены.
->>>>>>> de256a7e
 - ✅ Исправлена логика отображения кнопок в главном меню (`src/menu/mainMenu.ts`) для начального состояния пользователя (`level: 0`, `subscription: STARS`). Теперь корректно отображаются **только** кнопки "Оформить подписку" и "Техподдержка".
 - ✅ Исправлена навигация кнопки "Главное меню" в сценах оплаты (`paymentScene`, `rublePaymentScene`, `starPaymentScene`) - теперь используется единый ID сцены `ModeEnum.MainMenu`.
 - ✅ Исправлена ошибка, из-за которой кнопка "Главное меню" не работала после отправки инвойса на оплату подписки звездами (удален `ctx.scene.leave()` в `handleBuySubscription`).
 - ✅ Логика запуска webhook-сервера (`startWebhookServer` в `src/bot.ts`) изменена: теперь сервер запускается **всегда**, а не только в production.
 - ✅ Исправлена логика отображения меню в `menuScene` - теперь используется `getTranslation` с ключами `'menu'` или `'digitalAvatar'` в зависимости от подписки (`NEUROBASE`/`NEUROTESTER` или `NEUROPHOTO`/`null`).
 - ✅ Исправлена ошибка зацикливания при повторной отправке `/menu` в `menuScene`.
-- ✅ Исправлена ошибка форматирования fallback-текста меню (убрана обработка `
-` через `MarkdownV2`).
-- ✅ Добавлена запись перевода для ключа `'menu'` / `ai_koshey_bot` / `'ru'` в базу данных.
-- ✅ Исправлено форматирование переноса строки (`
-`) для ключа `'menu'` при получении из БД.
+- ✅ Исправлена ошибка форматирования fallback-текста меню (убрана обработка `\n` через `MarkdownV2`).
+- ✅ Добавлена запись перевода для ключа `'menu'` / `'ai_koshey_bot'` / `'ru'` в базу данных.
+- ✅ Исправлено форматирование переноса строки (`\n`) для ключа `'menu'` при получении из БД.
 - ✅ {current_date}: Исправлена ошибка `price is null` при расчете стоимости видеогенерации (модель `haiper`).
 - ✅ {current_date}: Изменено расположение кнопок выбора видеомодели на горизонтальное (по 2 в ряд) с использованием ReplyKeyboard и отображением **финальной цены в звездах (⭐)**.
 - ✅ {current_date}: Улучшить текст главного меню (ключ 'menu') для большей вовлеченности и соответствия тематике нейроблогера (Требуется обновление в БД Supabase).
 - ✅ {current_date}: Проверена и уточнена работа с видеомоделями (`haiper`, `ray`, `minimax` и др. согласно конфигу).
-<<<<<<< HEAD
-- ✅ {current_date}: Унифицирована кнопка "Справка" и навигация "Главное Меню":
-    - Удалены локальные обработчики "Справка" из сцен.
-    - Восстановлены кнопки "Справка", "Главное меню", "Техподдержка", "Пригласить друга" в ReplyKeyboard меню (`mainMenu`, `getStepSelectionMenuV2`, `imageModelMenu`, `videoModelMenu`).
-    - Добавлены глобальные обработчики `hears` для этих кнопок в `registerCommands.ts`.
-    - Глобальные `action` обработчики (`go_help`, `go_main_menu`) оставлены для возможного использования с Inline-кнопками в будущем.
+- ✅ {current_date}: Добавлен запрос промпта для режима морфинга в `imageToVideoWizard`.
 
 ### Тестирование 🧪 (ПРИОРИТЕТ - СРЕДНИЙ)
-- ✅ **{current_date}:** Настроен Vitest (`vitest.config.ts`) для работы с проектом, исправлена ошибка конфигурации resolve.
-- ✅ **{current_date}:** Успешно удален Jest** из зависимостей и конфигурации проекта (повторное удаление после случайного возврата).
-- ✅ **{current_date}:** Существующие базовые тесты (интерфейсы, команды /support, /help, /bot) проходят на Vitest.**
-- ✅ **{current_date}:** Обновлено правило `tdd-workflow.mdc` информацией о правильном расположении тестов.
-- ✅ **{current_date}:** Команда /support протестирована** (`__tests__/commands/support.test.ts`) - ✅ Проходит
-- ⏳ **План Тестирования P0 (User Flow: Вход/Регистрация):** Частично завершено.
-    - ✅ `src/scenes/startScene/index.ts`: Базовые тесты для нового/существующего пользователя написаны и проходят. Покрытие: 58.45%. - ✅ Проходит
-    - 📝 `src/registerCommands.ts` (регистрация `/start`)
-    - 📝 `src/core/supabase/user.ts` (`createUser`)
-    - 📝 `src/core/supabase/getUserDetailsSubscription.ts` (проверка существования)
-    - 📝 `src/core/supabase/referral.ts` (базовая проверка рефералов)
-    - 📝 `src/utils/localization.ts` (`getTranslation`)
-    - 📝 `src/menu/index.ts` (`startMenu`)
-    - 📝 `src/menu/mainMenu.ts` (`levels` для туториала)
-    - 📝 `src/helpers/language.ts` (`isRussian`)
-- ⏳ Начать тестирование других обработчиков команд (например, `/menu`, `/help`, `/get100`).
-=======
-- ✅ {current_date}: Добавлен запрос промпта для режима морфинга в `imageToVideoWizard`.
-
-### Тестирование 🧪 (ПРИОРИТЕТ - СРЕДНИЙ)
-- **Статус:** ⏳ Требуется тестирование исправленных функций.
->>>>>>> de256a7e
+- **Статус:** ✅ Миграция на Bun Test завершена. ⏳ Требуется тестирование исправленных функций.
+- ✅ **{current_date}:** Тесты успешно мигрированы с Vitest на Bun Test (скрипты, импорты, моки).
+- ✅ **{current_date}:** Исправлены ошибки тестов, связанные с глобальными моками и `setup.ts`.
+- 📝 *Пропущенный тест `should correctly floor the final star count` в `price/calculator.test.ts` требует отдельного рефакторинга (замена `vi.doMock`).*
+- ❗ **ТРЕБУЕТСЯ ДЕЙСТВИЕ:** Протестировать работу "Фото в видео" (стандартный режим, включая Kling; морфинг для других моделей, если они его поддерживают).
+- ❗ **ТРЕБУЕТСЯ ДЕЙСТВИЕ:** Протестировать работу "Текст в фото".
+- ❗ **ТРЕБУЕТСЯ ДЕЙСТВИЕ:** Протестировать работу `api-server` (/api/generate/image-to-video, /api/replicate-webhook, /api/robokassa-result).
 - ✅ Исправлена ошибка перехвата события `successful_payment` активной сценой (`starPaymentScene`) - добавлен `ctx.scene.leave()` в `handleTopUp`.
 - ⏳ Написание unit-тестов для критических компонентов
 - ⏳ Настройка тестового окружения
@@ -213,17 +185,6 @@
 - ✅ {current_date}: Изменена логика сцены `imageToVideoWizard`: теперь только проверяет баланс (используя **финальную цену** в звездах с интересом), но не списывает его, и корректно обрабатывает ReplyKeyboard с ценой в **звездах (⭐)**.
 - ✅ {current_date}: Изменена логика сцены `textToVideoWizard`: теперь только проверяет баланс (используя **финальную цену** в звездах с интересом), но не списывает его, и корректно обрабатывает ReplyKeyboard с ценой в **звездах (⭐)**.
 - ✅ {current_date}: Исправлен вызов ReplyKeyboard в первом шаге сцены `imageToVideoWizard`.
-<<<<<<< HEAD
-- ⏳ Тестирование webhook обработчиков
-- ✅ **{current_date}:** Исправлена ошибка типа (boolean вместо string/number/bigint) в тестовом файле `src/interfaces/telegram.interface.test.ts`.
-- ✅ **{current_date}:** Внедрен Vitest UI (`@vitest/ui`) и добавлен скрипт `test:ui` для интерактивного просмотра результатов тестов.
-- ✅ **{current_date}:** Создан детализированный, приоритезированный план тестирования (User Flow) с индикаторами статуса (✅⏳❌📝) в файле правила `current-task.mdc`.
-- ✅ {current_date}: Протестировать функционал генерации видео (особенно с моделью `haiper`).
-=======
-- ❗ **ТРЕБУЕТСЯ ДЕЙСТВИЕ:** Протестировать работу "Фото в видео" (стандартный режим, включая Kling; морфинг для других моделей, если они его поддерживают).
-- ❗ **ТРЕБУЕТСЯ ДЕЙСТВИЕ:** Протестировать работу "Текст в фото".
-- ❗ **ТРЕБУЕТСЯ ДЕЙСТВИЕ:** Протестировать работу `api-server` (/api/generate/image-to-video, /api/replicate-webhook, /api/robokassa-result).
->>>>>>> de256a7e
 
 ### Оптимизация производительности 🚀 (ПРИОРИТЕТ - НИЗКИЙ)
 - **Статус:** ✅ Основные задачи выполнены.
@@ -246,224 +207,8 @@
   - ✅ {current_date}: Добавлен `ctx.scene.leave()` в глобальные навигационные команды/hears.
 
 ## 📋 Следующие шаги (По приоритету)
-<<<<<<< HEAD
 1. ❗ **(РЕШЕНИЕ)** Решить, добавлять ли `REFUND` в DB enum `operation_type` или обрабатывать возвраты через `MONEY_INCOME` + метаданные.
-2. ❗ **(ВРУЧНУЮ, если нужно)** Если `REFUND` добавляется в DB: `ALTER TYPE operation_type ADD VALUE 'REFUND';` и проверить/обновить SQL функции (`get_user_balance` и т.д.).
-3. ❗ **(ВРУЧНУЮ)** Завершить ручные шаги по смене типа в Supabase (если еще не сделано): обновить SQL-функции, `ALTER TABLE`, `DROP TYPE operation_type_old`.
-4. ❗ **(КОД)** Запустить `pnpm typecheck` и исправить **другие** возможные ошибки, связанные с рефакторингом `PaymentType`.
-5. ❗ **Обновить URL вебхуков в Telegram** на формат `https://<домен>/<имя_бота>`
-6. 🧪 **Протестировать отправку уведомлений** после оплаты Telegram Stars.
-7. 🧪 **Протестировать работу API сервера** по адресу `https://<домен>/api`.
-8. 🛠️ Скопировать актуальные интерфейсы (`db.interface.ts`, `payments.interface.ts`) в `api-server`.
-9. 🛠️ Реализовать заглушки `updateUserBalance`, `updateUserSubscription` в `api-server`.
-10. 🚀 **ОЧИСТИТЬ КЭШ DOCKER НА СЕРВЕРЕ** (`docker builder prune -a -f`) и выполнить деплой с `--no-cache`.
-11. 🧪 Протестировать обработку Robokassa через `/api/robokassa-result`.
-12. 🔑 Проверить валидность всех токенов ботов
-13. 📊 Настроить мониторинг состояния ботов
-14. 📝 Настроить автоматическое логирование
-15. 🔄 Продолжить типизацию оставшихся файлов
-16. ✅ Добавить тесты для критических компонентов
-17. 🛠️ Улучшить обработку ошибок
-18. 📚 Добавить документацию по API
-19. 🚀 Расширить функциональность Fastify (валидация, логирование)
-
-## 🐛 Известные проблемы
-- ✅ **(РЕШЕНО)** Обнаружено расхождение между ручным расчетом баланса пользователя (171606410) и результатом SQL-функции `get_user_balance`. Проблема решена изменением типа миграционных транзакций на `MONEY_INCOME` и удалением условия `payment_method != 'SYSTEM'` из SQL-функции `get_user_balance`.
-- ⚠️ **КРИТИЧНО:** Не реализован глобальный обработчик Telegram Payments `pre_checkout_query`. Без него платежи Telegram Stars не будут проходить предварительную проверку. -> *Обработчик есть, но может быть проблема с 409 конфликтом*
-- ✅ **(РЕШЕНО)** Не реализован глобальный обработчик Telegram Payments `successful_payment`. -> *Обработчик есть, проблема была в сцене.*
-- ⚠️ **(ВОЗМОЖНО, РЕШЕНО)** Логика оплаты Telegram Stars в `starPaymentScene.ts` неверна... -> *Добавлен `ctx.scene.leave()`.*
-- ✅ **(РЕШЕНО)** Ошибка `invalid input value for enum operation_type: "STARS_EXPENSE"` в SQL-функциях.
-- ⚠️ Проблема с SSH ключом для `git push` и `git pull` на сервере (КРИТИЧНО для деплоя)
-- ❗ **Не обновлены URL вебхуков в Telegram** на формат `https://<домен>/<имя_бота>` (БЛОКИРУЕТ РАБОТУ БОТОВ)
-- ⚠️ Необходима проверка валидности всех токенов ботов (КРИТИЧНО)
-- 🔍 Требуется настройка мониторинга ботов в production
-- 📝 Необходима настройка автоматического логирования
-- 🔄 Требуется улучшить типизацию в generateTextToVideo.ts
-- ⚠️ **КРИТИЧНО:** Заглушки для `updateUserBalance`, `updateUserSubscription` в `api-server`.
-- ⚠️ **КРИТИЧНО:** Уведомления пользователю об успешной оплате Robokassa не отправляются из `api-server`.
-- ⚠️ Необходима актуализация интерфейсов (`db.interface.ts`, `payments.interface.ts`) в `api-server`.
-- ⚠️ **Баланс пользователя НЕ обновляется** при успешной оплате Telegram Stars (функция `incrementBalance` удалена).
-- ⚠️ **КРИТИЧНО:** Не реализован/не проверен эндпоинт `/api/replicate-webhook` для приема результатов генерации видео.
-- ⚠️ **КРИТИЧНО:** Не реализован эндпоинт `/api/generate/image-to-video` в `api-server` (требуется обработка `modelIdentifier`).
-=======
-1.  🧪 **Протестировать работу "Фото в видео"** (`imageToVideoWizard`) в обоих режимах.
-2.  🧪 **Протестировать работу "Текст в фото"** (`textToImageWizard`).
-3.  ❗ **Обновить URL вебхуков в Telegram** на формат `https://<домен>/<имя_бота>`.
-4.  ❗ **Обновить URL Robokassa Result** на `https://<домен>/api/robokassa-result`.
-5.  ❗ **Реализовать/проверить эндпоинт `/api/generate/image-to-video`** в `api-server` (валидация, вызов Replicate с ВЕБХУКОМ, ответ 202).
-6.  ❗ **Реализовать/проверить эндпоинт `/api/replicate-webhook`** в `api-server`.
-7.  🧪 **Протестировать работу API сервера** по адресу `https://<домен>/api` (генерация, вебхук, Robokassa).
-8.  🛠️ Скопировать актуальные интерфейсы в `api-server`.
-9.  🛠️ Реализовать заглушки `updateUserBalance`, `updateUserSubscription` в `api-server`.
-10. 🚀 **ОЧИСТИТЬ КЭШ DOCKER НА СЕРВЕРЕ** и выполнить деплой с `--no-cache`.
-11. 🔑 Проверить валидность всех токенов ботов.
-12. 📊 Настроить мониторинг.
-13. 📝 Настроить логирование.
-
-## 🐛 Известные проблемы
-- ⚠️ **КРИТИЧНО:** Не реализован глобальный обработчик Telegram Payments `pre_checkout_query`.
-- ⚠️ **Не обновлены URL вебхуков в Telegram** (БЛОКИРУЕТ РАБОТУ БОТОВ).
-- ⚠️ **Не обновлен URL Robokassa Result**.
-- ⚠️ **Необходима проверка валидности всех токенов**.
-- ⚠️ **КРИТИЧНО:** Эндпоинты и вебхуки на `api-server` не реализованы/не проверены.
-- ⚠️ **Баланс НЕ обновляется** при оплате Telegram Stars (`incrementBalance` удалена).
->>>>>>> de256a7e
-
-## 📈 Прогресс
-- Деплой: 95% ⏳
-- Типизация: 98% ✅
-- Тестирование: 40% ⏳
-- Инфраструктура: 100% ✅
-<<<<<<< HEAD
-- Функционал и UX: 60% ✅
-
-## 🛠️ Недавние изменения
-- ✅ {current_date}: Возвращен тип `REFUND` в enum `PaymentType` в коде. Исправлена ошибка компиляции TS2339.
-- ⚠️ {current_date}: Обнаружено несоответствие: `PaymentType` в коде содержит `REFUND`, а `operation_type` в БД - нет (ожидает решения).
-- ✅ {current_date}: Рефакторинг типов `payments_v2.type`. Оставлены только `MONEY_INCOME`, `MONEY_OUTCOME`, `BONUS`. Выполнен UPDATE данных и CREATE нового enum в БД. Ожидается ручное изменение зависимых SQL функций и ALTER/DROP типов.
-- ✅ {current_date}: Обновлен enum `PaymentType` в коде.
-- ✅ {current_date}: Обновлена документация `.cursor/rules/payments-subscriptions-logic.mdc`.
-- ✅ {current_date}: Проверен баланс пользователя (ID: 750275943) по запросу. Баланс не нулевой.
-- ✅ {current_date}: Исправлено форматирование переноса строки (`\n`) для перевода ключа `'menu'`.
-- ✅ {current_date}: Добавлена запись перевода для ключа `'menu'` / `ai_koshey_bot` / `'ru'` в базу данных `translations`.
-- ✅ {current_date}: Исправлена ошибка отправки уведомлений после оплаты Telegram Stars путем добавления `ctx.scene.leave()` в обработчик `handleTopUp`.
-- ✅ {current_date}: Устранена причина ошибочного логирования `Sending DB message:` при отсутствии перевода (запасная логика `getTranslation`).
-- ✅ {current_date}: Исправлена ошибка форматирования fallback-текста меню (убрана обработка `
-` через `MarkdownV2`).
-<<<<<<< HEAD
-- ✅ 2025-04-23: Исправлена логика отображения кнопок `NEUROPHOTO` в `src/menu/mainMenu.ts` - удалена ненужная фильтрация по `level`, теперь отображаются все доступные функции.
-- ✅ 2025-04-23: Исправлена проверка полного доступа `checkFullAccess` в `src/scenes/menuScene/index.ts` - теперь подписка приводится к нижнему регистру перед проверкой.
-- ✅ {current_date}: Исправлен вызов `isRussian` в `src/scenes/avatarBrainWizard/index.ts`, передается чистый `language_code`.
-- ✅ 2025-04-23: Создан отдельный Docker-сервис `api-server` для API-эндпоинтов.
-- ✅ 2025-04-23: Логика Robokassa перенесена в `api-server`, исправлены ошибки типов Express.
-- ✅ 2025-04-23: Настроен Nginx для проксирования `/api/*` на `api-server`.
-- ✅ 2025-04-23: Удалены старые файлы обработчика Robokassa из основного приложения.
-- ✅ 2025-04-23: Исправлены ошибки типов Express (TS2769, TS2339) в `src/webhookServer.ts`, что позволило успешно завершить сборку Docker.
-- ✅ 2025-04-23: Удален лишний обработчик `action(/top_up_(\d+)/)` из `starPaymentScene.ts`, чтобы позволить глобальному обработчику в `registerCommands.ts` вызвать `handleBuy` и отправить инвойс Telegram Stars.
-- ✅ 2025-04-23: Удален некорректный вызов `setPayments` и ложное сообщение об успехе из `starPaymentScene.ts`.
-- ✅ 2025-04-23: Исправлен статус платежа на 'success' (lowercase) при вызове `setPayments` в `starPaymentScene.ts` (хотя сам вызов пока удален).
-- ✅ 2025-04-23: Исправлена ошибка "Can't find scene: balanceScene" путем добавления `balanceScene` в массив регистрации сцен в `src/registerCommands.ts`. Кнопка "Баланс" теперь должна работать корректно.
-- ✅ 2025-04-23: Исправлена логика отображения кнопок `NEUROPHOTO` в `src/menu/mainMenu.ts` - удалена ненужная фильтрация по `level`, теперь отображаются все доступные функции.
-- ✅ 2025-04-23: Исправлена проверка полного доступа `checkFullAccess` в `src/scenes/menuScene/index.ts` - теперь подписка приводится к нижнему регистру перед проверкой.
-- ✅ 2025-04-23: Удален преждевременный выход из сцены (`ctx.scene.leave()`) в `handleBuySubscription` после отправки инвойса Telegram Stars, что позволяло кнопке "Главное меню" работать.
-- ✅ 2025-04-23: Унифицирован ID сцены главного меню (`ModeEnum.MainMenu`) в обработчиках кнопки "Главное меню" в сценах `paymentScene`, `rublePaymentScene`, `starPaymentScene`.
-- ✅ 2025-04-23: Исправлена логика `mainMenu.ts` для корректного отображения кнопок при начальном уровне пользователя (level 0, STARS). Теперь показываются только "Оформить подписку" и "Техподдержка".
-- ✅ 2025-04-23: Исправлена ошибка `column users.xmin does not exist` в `src/core/supabase/createUser.ts`. Логика изменена на поиск пользователя перед созданием, убрана зависимость от системного столбца `xmin`, добавлено обновление данных при нахождении существующего пользователя.
-- ✅ 2025-04-22: Исправлена проблема с типами в `launch.ts` - решены ошибки TS2769 и TS2339 связанные с Express и Response типами. Сборка проекта теперь проходит успешно.
-- ✅ 2025-04-22: Миграция с Express на Fastify для улучшения типизации и производительности.
-- ✅ 2025-04-22: Исправлена проблема сборки в Docker - добавлен tsc-alias в основные зависимости и установка глобально в Dockerfile.
-- ✅ 2025-04-22: Исправлена ошибка сборки Docker, связанная с husky в скрипте prepare - добавлен флаг --ignore-scripts при установке зависимостей в production-режиме.
-- ✅ 2025-04-22: Решена проблема с отсутствием файла bot.js в Docker-контейнере - изменена стратегия сборки для выполнения компиляции TypeScript непосредственно в финальном этапе контейнера.
-- ✅ 2025-04-22: Исключены тестовые файлы из сборки Docker - создается отдельный tsconfig, который не включает тестовые файлы, что устраняет ошибки компиляции при отсутствии зависимостей для тестов.
-- ✅ 2025-04-22: Добавлен автоматический скрипт создания .env файла для контейнера - теперь Docker контейнер создает .env файл, если его нет, что решает проблему с ошибкой "Failed to load primary .env file".
-- ✅ 2025-04-22: Удалены ненужные зависимости Ansible и Nginx из Dockerfile приложения, ускорена сборка.
-- ✅ 2025-04-22: Восстановлена конфигурация Nginx (bot-proxy) к исходной, использующей `location /<имя_бота>` для маршрутизации. Удалены небезопасные `map` и `location /telegraf/`.
-- ✅ 2025-04-22: Исправлен `src/bot.ts` для использования `hookPath: /<имя_бота>` при установке вебхуков через `bot.launch`, удален скрипт `get-token-hashes.js`.
-- ✅ 2025-04-22: Удалена неиспользуемая функция `production` и заглушка `launch` из `src/utils/launch.ts`.
-- 🔍 Интеграция Fastify с Telegraf: Успешно реализована через @fastify/express адаптер, что позволило использовать преимущества обеих библиотек. 
-- ✅ {current_date}: Исправлены SQL функции `get_user_balance` и `get_user_balance_stats` для использования корректных Enum (`MONEY_INCOME`, `MONEY_OUTCOME`) вместо `STARS_EXPENSE`.
-- ✅ {current_date}: Исправлена логика отображения меню в `menuScene` для корректного использования `getTranslation` на основе типа подписки.
-- ✅ {current_date}: Исправлена ошибка зацикливания в `menuScene` при повторном вызове `/menu`.
-- ✅ {current_date}: Исправлена логика списания баланса в `processBalanceVideoOperation.ts` (убран минус, исправлен тип на `MONEY_OUTCOME`).
-- ✅ {current_date}: Устранены ошибки компиляции, связанные с `PaymentType`/`TransactionType` и строковыми литералами.
-- ✅ {current_date}: Проверена и подтверждена корректность логики SQL-функции `get_user_balance`.
-- ✅ {current_date}: Исправлены ошибки типов Enum (`Currency`, `PaymentStatus`) в `src/handlers/paymentHandlers/index.ts`.
-- ✅ {current_date}: Рефакторинг `handleSuccessfulPayment` для корректной обработки покупки подписки и пополнения звездами через Telegram Stars.
-- ✅ {current_date}: Устранена ошибка типа `successful_payment` в `handleSuccessfulPayment` путем добавления проверки.
-- ✅ {current_date}: Восстановлен вызов `incrementBalance` в `handleSuccessfulPayment` для корректного пополнения баланса при оплате Telegram Stars.
-- ✅ {current_date}: Удален вызов `incrementBalance` из `handleSuccessfulPayment` по запросу пользователя.
-- ✅ {current_date}: Восстановлен обработчик `action(/top_up_(\d+)/)` в `starPaymentScene.ts` для обработки нажатий кнопок покупки звезд.
-- ✅ {current_date}: Исправлена ошибка `price is null` при расчете стоимости видеогенерации, уточнена логика маппинга моделей.
-- ✅ {current_date}: Удален тип `VideoModel`, рефакторинг ВСЕХ связанных файлов для использования `keyof typeof VIDEO_MODELS_CONFIG`.
-
-# 🧠 NeuroBlogger - План разработки и запуска
-
-> *Последнее обновление: {datetime}*
-> *Текущий фокус: Локальное тестирование после слияния*
-
-## 📝 Золотое правило создания проекта. Главный промт 
-
-<!-- ... (остальные правила без изменений) ... -->
-
-## 🗺️ Дорожная карта
-
-### Фаза 1: Настройка и Базовая Функциональность
-
-- **Шаг 1.1: Инициализация проекта** ⏳
-- **Шаг 1.2: Настройка окружения и зависимостей** ⏳
-- **Шаг 1.3: Базовая структура бота (Telegraf)** ⏳
-- **Шаг 1.4: Подключение к Supabase** ⏳
-- **Шаг 1.5: Настройка Vite для сборки** ✅
-- **Шаг 1.6: Реализация мульти-бот архитектуры** ✅
-
-### Фаза 2: Слияние и Исправление Ошибок Сборки
-
-- **Шаг 2.1: Слияние ветки `fix/core-functions` в `testing`** ✅
-    - *Результат:* Влита основная логика, сохранен движок сборки Vite.
-- **Шаг 2.2: Исправление ошибок TypeScript после слияния** ✅
-    - *Результат:* Конфигурация TypeScript (`tsconfig.json`) ослаблена, ошибки импорта/экспорта устранены, сборка (`pnpm build`) проходит успешно.
-
-### Фаза 3: Тестирование и Деплой
-
-- **Шаг 3.1: Локальное тестирование (`pnpm dev`)** ⏳ *(Текущий)*
-    - *Задача:* Запустить объединенный код локально, проверить логи на ошибки инициализации и базовой работы.
-- **Шаг 3.2: Исправление ошибок локального запуска (если есть)** 📝
-- **Шаг 3.3: Подготовка к деплою (Docker?)** 📝
-    - *Задача:* Определить стратегию деплоя (Docker + сервер?). Создать Dockerfile, docker-compose.yml.
-- **Шаг 3.4: Деплой на сервер** 📝
-- **Шаг 3.5: Финальное тестирование на сервере** 📝
-
-### Фаза 4: Дополнительная Функциональность и Оптимизация
-
-- **Шаг 4.1: Доработка API-сервера (Fastify)** 📝
-- **Шаг 4.2: Интеграция Replicate/других AI сервисов** 📝
-- **Шаг 4.3: Реализация системы платежей и подписок** 📝
-- **Шаг 4.4: Покрытие тестами (TDD)** 📝
-- **Шаг 4.5: Оптимизация производительности и UX** 📝
-
-## ⚠️ Актуальные проблемы и Блокеры
-
-- *(Пока нет)*
-
-<!-- ... (остальные разделы без изменений) ... -->
-=======
-- ✅ 2025-04-23: Исправлены некорректные системные подписки для пользователей, которым ошибочно был присвоен тип 'neurobase' вместо 'NEUROTESTER'. Для всех затронутых пользователей созданы новые записи с типом 'NEUROTESTER'.
-- ✅ 2025-04-23: Диагностирована проблема с отображением меню у пользователей NEUROTESTER. Причина: некорректный тип подписки (`neurobase` вместо `NEUROTESTER`) в базе данных для данных пользователей. Меню отображается корректно согласно фактическим данным.
-- ✅ 2025-04-23: Проверка развертывания (`docker-compose up --build -d`) и логов приложения на сервере прошла успешно. Бот стартует без явных ошибок.
-- ✅ {current_date}: Создан отдельный Docker-сервис `api-server` для API-эндпоинтов.
-- ✅ {current_date}: Логика Robokassa перенесена в `api-server`, исправлены ошибки типов Express.
-- ✅ {current_date}: Настроен Nginx для проксирования `/api/*` на `api-server`.
-- ✅ {current_date}: Удалены старые файлы обработчика Robokassa из основного приложения.
-- ✅ {current_date}: Исправлены ошибки типов Express (TS2769, TS2339) в `src/webhookServer.ts`, что позволило успешно завершить сборку Docker.
-- ✅ 2025-04-23: Удален лишний обработчик `action(/top_up_(\d+)/)` из `starPaymentScene.ts`, чтобы позволить глобальному обработчику в `registerCommands.ts`
-=======
-- Функционал и UX: 65% ✅
-- Рефакторинг Подписок: 95% ✅
-
-## 🛠️ Недавние исправления
-- ✅ {current_date}: Исправлены ошибки типов в `generateImageToVideo.ts` после возврата логики в бота.
-- ✅ {current_date}: Исправлены вызовы `generateImageToVideo` в `imageToVideoWizard`.
-- ✅ {current_date}: Добавлен запрос промпта для морфинга в `imageToVideoWizard`.
-- ✅ {current_date}: Улучшено логирование ошибок в `generateImageToVideo.ts`.
-- ✅ {current_date}: Обнаружено и исправлено: Kling не поддерживает морфинг; обновлена конфигурация и логика мастера.
-- ✅ {current_date}: Улучшено логирование ошибок в `generateImageToVideo.ts`.
-- ✅ {current_date}: Восстановлена логика морфинга для Kling в `imageToVideoWizard`.
-- ✅ {current_date}: Сделана попытка исправить вызов API Replicate для морфинга Kling.
->>>>>>> de256a7e
-
-## 🚀 Функционал Бота
-
-*   [✅] Разграничение функциональности в ЛС и Группах
-    *   [✅] Команды работают только в ЛС
-    *   [✅] Ответ на упоминание в группах через GPT
-    *   [✅] Ответ-заглушка на команды в группах
-    *   [✅] Попытка скрыть команды из меню групп (`setMyCommands`)
-*   [⏳] Интеграция Гендера Аватара в Промпты GPT и Процесс Создания Аватара
-    *   [✅] Добавлен столбец `gender` в таблицу `users`
-    *   [✅] Обновлен `getUserData` для получения `gender`
-    *   [✅] Адаптирован промпт GPT (`handleTextMessage`)
-    *   [✅] Добавлен шаг выбора пола в мастер (`trainFluxModelWizard`)
-    *   [✅] Добавлена передача `gender` на бэкенд (`createModelTraining`)
-    *   [❌] **БЭКЕНД:** Требуется обновление `api-server` для приема и сохранения `gender`.
-    *   [⏳] **ТЕСТИРОВАНИЕ:** Требуется полное тестирование после обновления бэкенда.
->>>>>>> origin/feat/vitest-integration+2.  ⚠️ **(DB)** Проверить/Исправить SQL функции (`get_user_balance`, `get_user_balance_stats`, `create_system_payment`) согласно рефакторингу подписок.
+3.  ❗ **(API-SERVER)** Реализовать/проверить эндпоинты `/api/generate/image-to-video` и `/api/replicate-webhook`.
+4.  🐞 Протестировать работу "Фото в видео" и "Текст в фото".
+5.  ❗ **(ДЕПЛОЙ)** Обновить URL вебхуков в Telegram на формат `https://<домен>/<имя_бота>`.