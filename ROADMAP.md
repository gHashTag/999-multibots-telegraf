# 🗺 ROADMAP: NeuroBlogger Project 🚀

## 🎯 Текущие задачи

### ИСПРАВЛЕНИЕ НЕРАБОТАЮЩИХ ФУНКЦИЙ (ПРИОРИТЕТ - ВЫСОКИЙ) 🐞
- **Цель:** Диагностировать и исправить основные неработающие функции бота, начиная с самых простых.
- **Статус:** ⏳ Проверка работоспособности "Текст в фото".
- **Проблемы (от простых к сложным):**
    *   ✅ Справка (Без ответа) - *Исправлено 28.04.2025*
    *   ✅ Выбор модели ИИ (Нет ответа) - *Исправлено 28.04.2025*
    *   ✅ Текст в фото (Сообщение о временной недоступности) - *Исправлены ошибки типов, связанные с рефакторингом `generateTextToImage` (28.04.2025). Требуется проверка.* 
    *   ✅ Мозг аватара (Ошибка доступа)
    *   ❌ Чат с аватаром (Ошибка доступа)
    *   ❌ Голос аватара (Ошибка)
    *   ❌ Генерация аудио из текста (Нет ответа)
    *   ❌ Видео из текста (Нет ответа, возможно связано с textToVideoWizard)
- **Следующие шаги:**
    - Проверить работоспособность функции "Текст в фото" (`textToImageWizard`) после исправления ошибок типов.
    - Исследовать причину сообщения "Генерация изображений, временно недоступна", если оно все еще появляется.
    - Проверить логи во время вызова функции.

### РЕФАКТОРИНГ: Единый Источник Истины для Подписок (ПРИОРИТЕТ - ВЫСОКИЙ)
- **Цель:** Сделать `payments_v2` единственным источником статуса подписки и упростить типы операций.
- **База Данных:**
  - ✅ Исправлены SQL функции `get_user_balance` и `get_user_balance_stats` для использования корректных Enum (`MONEY_INCOME`, `MONEY_OUTCOME`) (Предположительно, требуется ручная проверка).
  - ⚠️ **ТРЕБУЕТСЯ ДЕЙСТВИЕ (DB):** Проверить/Исправить SQL функции (`get_user_balance`, `get_user_balance_stats`) для корректной агрегации баланса ТОЛЬКО по типам `MONEY_INCOME` (+) и `MONEY_OUTCOME` (-).
  - ⚠️ **ТРЕБУЕТСЯ ДЕЙСТВИЕ (DB):** Проверить/Исправить функцию `create_system_payment`: должна использовать `type = 'MONEY_INCOME'` (или `SYSTEM` если SQL его обрабатывает как доход) и устанавливать `subscription_type`.
  - ✅ Удалить столбцы `subscription_type`, `is_active`, `subscription_start_date` из таблицы `users` (Предположительно, требуется ручная проверка).
  - ✅ **{current_date}:** Приведены все записи `payments_v2` с типом `MONEY_EXPENSE` к `MONEY_OUTCOME` для консистентности.
- **Код:**
  - ✅ Проверить `getUserDetailsSubscription`, что чтение идет только из `payments_v2`.
  - ✅ Удалить использование удаленных полей `users` из интерфейсов TypeScript.
  - ✅ Упрощены типы операций в коде: используется только `PaymentType.MONEY_INCOME` для дохода и `PaymentType.MONEY_OUTCOME` для расхода. Остальные типы (SYSTEM, MONEY_OUTCOME) заменены.
  - ✅ Проверить функции списания (установка `service_type`, `subscription_type=null`).
  - ✅ Исправить установку `payment_method` в `updateUserBalanceRobokassa.ts`.
  - ✅ Реализовать безграничный срок действия для подписки `NEUROTESTER` (в `getUserDetailsSubscription.ts`).
  - ✅ Исправлена логика вычитания баланса в `processBalanceVideoOperation.ts` (убран минус).
  - ✅ Исправлен тип операции на `MONEY_OUTCOME` в `processBalanceVideoOperation.ts`.
  - ✅ Исправлен обработчик Telegram Payments (`handleSuccessfulPayment`) для корректной записи `type`, `subscription_type` и пополнения баланса (`incrementBalance`). ✅
  ✅ **{current_date}:** Завершен рефакторинг типов платежей в коде (используются `PaymentType.MONEY_INCOME`/`PaymentType.MONEY_OUTCOME`).
  ✅ **{current_date}:** Проверена SQL-функция `get_user_balance`, подтверждено использование `MONEY_INCOME`/`MONEY_OUTCOME`.
  ✅ **{current_date}:** Выполнена компенсация подписок (NEUROBASE/NEUROPHOTO) для пользователей, чьи платежи были некорректно записаны как MONEY_INCOME.

### Деплой и Инфраструктура 🏗️ (ПРИОРИТЕТ - ВЫСОКИЙ)
- ✅ Создан скрипт deploy-prod.sh для автоматического деплоя
- ✅ Настройка Docker и CI/CD
- ✅ Интеграция с Docker и tmux для мониторинга
- ✅ Ветка main заменена на last-branch для актуализации кодовой базы
- ✅ Тестирование deploy-prod.sh в production
- ✅ Исправлены проблемы сборки в Docker (tsc-alias)
- ✅ Исправлена ошибка сборки Docker, связанная с husky в скрипте prepare
- ✅ Решена проблема с отсутствием файла bot.js в Docker-контейнере
- ✅ Исключены тестовые файлы из сборки в Docker
- ✅ Добавлен скрипт автоматического создания .env файла в Docker
- ✅ Удалены ненужные зависимости Ansible и Nginx из основного Docker-контейнера
- ✅ Восстановлена конфигурация Nginx (bot-proxy) для маршрутизации по именам ботов (`location /<bot_name>`)
- ✅ Исправлен `src/bot.ts` для установки вебхуков с путем `/<имя_бота>`
- ✅ Удален неиспользуемый скрипт `scripts/get-token-hashes.js`
- ✅ Создан отдельный сервис `api-server` в Docker для обработки API-запросов (начинаем с Robokassa)
- ✅ Логика обработки Robokassa перенесена в `api-server` и адаптирована под Express.
- ✅ Nginx настроен на проксирование `/api/*` на новый сервис `api-server`.
- ✅ Локальный запуск Docker (`docker-compose up --build`) успешен после смены базового образа на `node:20-slim`.
- ❗ **ТРЕБУЕТСЯ ДЕЙСТВИЕ:** Обновить URL вебхуков в Telegram на формат `https://<домен>/<имя_бота>` (КРИТИЧНО)
- ✅ Исправлен URL вебхука для Replicate в `generateImageToVideo.ts` (используется `WEBHOOK_DOMAIN`).
- ✅ Удален прямой вызов Replicate из `generateImageToVideo.ts`, заменен на вызов `api-server` (передается `modelIdentifier`).
- ❗ **ТРЕБУЕТСЯ ДЕЙСТВИЕ:** Проверить/реализовать эндпоинт `/api/replicate-webhook` в `api-server` для приема результатов Replicate.
- ❗ **ТРЕБУЕТСЯ ДЕЙСТВИЕ:** Реализовать эндпоинт `/api/generate/image-to-video` в `api-server` (должен принимать `modelIdentifier`).
- ⏳ Проверка валидности всех токенов ботов
- ⏳ Настройка автоматического логирования
- ⏳ Мониторинг состояния ботов в production
- ⚠️ **ТРЕБУЕТСЯ ДЕЙСТВИЕ (DB):** Привести enum `payment_type` и данные в `payments_v2` к UPPERCASE значениям (`MONEY_INCOME` и т.д.), удалить старые/неиспользуемые значения enum. (Статус: НЕ КРИТИЧНО для расчета баланса, т.к. `get_user_balance` игнорирует `MONEY_EXPENSE`)

### Типизация и рефакторинг ✍️ (ПРИОРИТЕТ - СРЕДНИЙ)
- ✅ Исправлены типы в `robokassa.handler.ts`
- ✅ Исправлены типы в `getUserByTelegramId.ts`
- ✅ Исправлены типы в `core/bot/index.ts`
- ✅ Исправлены типы в `notifyBotOwners.ts`
- ✅ Исправлены типы в `broadcast.service.ts`
- ✅ Обновлен скрипт сборки в package.json
- ✅ Исправлены типы и обработчик webhookCallback в `launch.ts`
- ✅ Внедрен Fastify вместо Express для улучшения типизации и производительности
- ✅ Удалена неиспользуемая функция `production` и заглушка `launch` из `src/utils/launch.ts`
- ✅ Исправлены ошибки типов Express (TS2339) в обработчике Robokassa (теперь в `api-server`).
- ⏳ Скопировать актуальные интерфейсы (`db.interface.ts`, `payments.interface.ts`) в `api-server`.
- ⏳ Реализовать заглушки `updateUserBalance`, `updateUserSubscription` в `api-server`.
- ⏳ Продолжаем исправление типов в других файлах
- ⏳ Рефакторинг обработчиков вебхуков
- ⏳ Проверка и обновление импортов во всех файлах
- ⏳ Проверка типов в generateTextToVideo.ts
- ✅ {current_date}: Упрощены типы операций (`PaymentType`) в коде до `MONEY_INCOME` и `MONEY_OUTCOME`.
- ✅ {current_date}: Рефакторинг расчета стоимости видео (`processBalanceVideoOperation.ts`): используется `VIDEO_MODELS_CONFIG` и `calculateFinalPrice`.
- ✅ {current_date}: Консолидированы константы (`starCost`, `interestRate`, `SYSTEM_CONFIG`) в `@/price/constants/index.ts`, удалены дубликаты.
- ✅ {current_date}: Уточнена логика обработки видеомоделей в `processBalanceVideoOperation.ts` с явным маппингом `VideoModel` на ключи `VIDEO_MODELS_CONFIG`.
- ✅ {current_date}: Удален устаревший тип `VideoModel` из `src/interfaces/models.interface.ts`.
- ✅ {current_date}: Рефакторинг кода (`processBalanceVideoOperation`, `imageToVideoWizard`, `videoModelMenu`, `generateImageToVideo`, `videoModelPrices`, `validateAndCalculateVideoModelPrice`) для использования `keyof typeof VIDEO_MODELS_CONFIG` вместо `VideoModel`.
- ✅ {current_date}: Заменен тип `string` на `VideoModelConfigKey` в `BalanceOperationProps` в `processBalanceVideoOperation.ts`.
- ✅ {current_date}: Исправлена ошибка импорта `VideoModel` и вызова `processBalanceVideoOperation` в `src/services/plan_b/generateTextToVideo.ts` после рефакторинга.
- ✅ {current_date}: Исправлены ошибки компиляции TypeScript в `src/registerCommands.ts` и `src/handlers/handleBuy/index.ts` (ошибки TS2339 и TS2345).

### Правила и Консистентность 📜 (НОВЫЙ РАЗДЕЛ)
- ✅ {current_date}: Создано правило Cursor `price-calculation-consistency.mdc` для обеспечения единообразия расчета и отображения цен.
- ✅ {current_date}: Исправлено значение `interestRate` в `constants/index.ts` с 50 на 0.5.
- ✅ {current_date}: Создано правило Cursor `backend-delegation.mdc` о делегировании вызовов внешних API бэкенду.
- ✅ {current_date}: Дополнено правило Cursor `backend-delegation.mdc` информацией об определении URL API сервера.
- ✅ {current_date}: Создано правило Cursor `follow-existing-patterns.mdc` о необходимости следовать существующим паттернам.
- ✅ {current_date}: Создано правило Cursor `local-type-check.mdc` об обязательной локальной проверке типов перед деплоем.

### Функционал и UX 🎨 (ПРИОРИТЕТ - СРЕДНИЙ)
- ✅ {current_date}: Исправлен критический баг: глобальные команды (`/menu`) и кнопки навигации ("Главное меню", "Справка") теперь корректно работают даже внутри сцен.
  - Добавлены глобальные `hears` обработчики для кнопок.
  - Добавлен `ctx.scene.leave()` перед навигацией в глобальных командах/hears.
- ✅ Исправлена логика отображения кнопок в главном меню (`src/menu/mainMenu.ts`) для начального состояния пользователя (`level: 0`, `subscription: STARS`). Теперь корректно отображаются **только** кнопки "Оформить подписку" и "Техподдержка".
- ✅ Исправлена навигация кнопки "Главное меню" в сценах оплаты (`paymentScene`, `rublePaymentScene`, `starPaymentScene`) - теперь используется единый ID сцены `ModeEnum.MainMenu`.
- ✅ Исправлена ошибка, из-за которой кнопка "Главное меню" не работала после отправки инвойса на оплату подписки звездами (удален `ctx.scene.leave()` в `handleBuySubscription`).
- ✅ Логика запуска webhook-сервера (`startWebhookServer` в `src/bot.ts`) изменена: теперь сервер запускается **всегда**, а не только в production.
- ✅ Исправлена логика отображения меню в `menuScene` - теперь используется `getTranslation` с ключами `'menu'` или `'digitalAvatar'` в зависимости от подписки (`NEUROBASE`/`NEUROTESTER` или `NEUROPHOTO`/`null`).
- ✅ Исправлена ошибка зацикливания при повторной отправке `/menu` в `menuScene`.
- ✅ Исправлена ошибка форматирования fallback-текста меню (убрана обработка `
` через `MarkdownV2`).
- ✅ Добавлена запись перевода для ключа `'menu'` / `ai_koshey_bot` / `'ru'` в базу данных.
- ✅ Исправлено форматирование переноса строки (`
`) для ключа `'menu'` при получении из БД.
- ✅ {current_date}: Исправлена ошибка `price is null` при расчете стоимости видеогенерации (модель `haiper`).
- ✅ {current_date}: Изменено расположение кнопок выбора видеомодели на горизонтальное (по 2 в ряд) с использованием ReplyKeyboard и отображением **финальной цены в звездах (⭐)**.
- ⏳ Улучшить текст главного меню (ключ 'menu') для большей вовлеченности и соответствия тематике нейроблогера (Требуется обновление в БД Supabase).
- ✅ {current_date}: Проверена и уточнена работа с видеомоделями (`haiper`, `ray`, `minimax` и др. согласно конфигу).
- ✅ {current_date}: Унифицирована кнопка "Справка" и навигация "Главное меню":
    - Удалены локальные обработчики "Справка" из сцен.
    - Восстановлены кнопки "Справка", "Главное меню", "Техподдержка", "Пригласить друга" в ReplyKeyboard меню (`mainMenu`, `getStepSelectionMenuV2`, `imageModelMenu`, `videoModelMenu`).
    - Добавлены глобальные обработчики `hears` для этих кнопок в `registerCommands.ts`.
    - Глобальные `action` обработчики (`go_help`, `go_main_menu`) оставлены для возможного использования с Inline-кнопками в будущем.

### Тестирование 🧪 (ПРИОРИТЕТ - СРЕДНИЙ)
- ✅ **{current_date}:** Настроен Vitest (`vitest.config.ts`) для работы с проектом, исправлена ошибка конфигурации resolve.
- ✅ **{current_date}:** Успешно удален Jest** из зависимостей и конфигурации проекта (повторное удаление после случайного возврата).
- ✅ **{current_date}:** Существующие базовые тесты (интерфейсы, команды /support, /help, /bot) проходят на Vitest.**
- ✅ **{current_date}:** Обновлено правило `tdd-workflow.mdc` информацией о правильном расположении тестов.
- ✅ **{current_date}:** Команда /support протестирована** (`__tests__/commands/support.test.ts`) - ✅ Проходит
- ⏳ **План Тестирования P0 (User Flow: Вход/Регистрация):** Частично завершено.
    - ✅ `src/scenes/startScene/index.ts`: Базовые тесты для нового/существующего пользователя написаны и проходят. Покрытие: 58.45%. - ✅ Проходит
    - 📝 `src/registerCommands.ts` (регистрация `/start`)
    - 📝 `src/core/supabase/user.ts` (`createUser`)
    - 📝 `src/core/supabase/getUserDetailsSubscription.ts` (проверка существования)
    - 📝 `src/core/supabase/referral.ts` (базовая проверка рефералов)
    - 📝 `src/utils/localization.ts` (`getTranslation`)
    - 📝 `src/menu/index.ts` (`startMenu`)
    - 📝 `src/menu/mainMenu.ts` (`levels` для туториала)
    - 📝 `src/helpers/language.ts` (`isRussian`)
- ⏳ Начать тестирование других обработчиков команд (например, `/menu`, `/help`, `/get100`).
- ✅ Исправлена ошибка перехвата события `successful_payment` активной сценой (`starPaymentScene`) - добавлен `ctx.scene.leave()` в `handleTopUp`.
- ⏳ Написание unit-тестов для критических компонентов
- ⏳ Настройка тестового окружения
- ⏳ Интеграционные тесты для платежного модуля
- ⏳ Добавить тесты для нового скрипта сборки
- ⏳ Проверка работоспособности всех ботов
- ⏳ Тестирование webhook обработчиков
- ✅ **{current_date}:** Добавлен простой Express "Hello World" сервер на порту 999, доступный через Nginx по пути /api.
- ✅ {current_date}: Протестировать функционал генерации видео (особенно с моделью `haiper`).
- ✅ {current_date}: Проверена и уточнена работа с видеомоделями (`haiper`, `ray`, `minimax` и др. согласно конфигу).
- ✅ {current_date}: Адаптирована сцена `textToVideoWizard` для работы с ReplyKeyboard (обработка текста кнопки).
- ✅ {current_date}: Изменена логика сцены `textToVideoWizard`: теперь только проверяет баланс, но не списывает его.
- ✅ {current_date}: Изменена логика сцены `imageToVideoWizard`: теперь только проверяет баланс (используя **финальную цену** в звездах с интересом), но не списывает его, и корректно обрабатывает ReplyKeyboard **с ценой в звездах**.
- ✅ {current_date}: Исправлен вызов ReplyKeyboard в первом шаге сцены `imageToVideoWizard`.
- ✅ {current_date}: Изменена логика сцены `textToVideoWizard`: теперь только проверяет баланс (используя **финальную цену** в звездах с интересом), но не списывает его, и корректно обрабатывает ReplyKeyboard **с ценой в звездах**.
- ✅ {current_date}: Исправлен вызов ReplyKeyboard в первом шаге сцены `imageToVideoWizard`.
- ✅ {current_date}: Исправлен расчет цены в `calculateFinalPrice` (Доллары -> Звезды -> Наценка, использует interestRate=0.5).
- ✅ {current_date}: Изменена логика сцены `imageToVideoWizard`: теперь только проверяет баланс (используя **финальную цену** в звездах с интересом), но не списывает его, и корректно обрабатывает ReplyKeyboard с ценой в **звездах (⭐)**.
- ✅ {current_date}: Изменена логика сцены `textToVideoWizard`: теперь только проверяет баланс (используя **финальную цену** в звездах с интересом), но не списывает его, и корректно обрабатывает ReplyKeyboard с ценой в **звездах (⭐)**.
- ✅ {current_date}: Исправлен вызов ReplyKeyboard в первом шаге сцены `imageToVideoWizard`.
- ⏳ Тестирование webhook обработчиков
- ✅ **{current_date}:** Исправлена ошибка типа (boolean вместо string/number/bigint) в тестовом файле `src/interfaces/telegram.interface.test.ts`.
- ✅ **{current_date}:** Внедрен Vitest UI (`@vitest/ui`) и добавлен скрипт `test:ui` для интерактивного просмотра результатов тестов.
- ✅ **{current_date}:** Создан детализированный, приоритезированный план тестирования (User Flow) с индикаторами статуса (✅⏳❌📝) в файле правила `current-task.mdc`.
- ✅ {current_date}: Протестировать функционал генерации видео (особенно с моделью `haiper`).

### Оптимизация производительности 🚀 (ПРИОРИТЕТ - НИЗКИЙ)
- ✅ Миграция с Express на Fastify для улучшения производительности
- ✅ Ускорена сборка Docker за счет удаления Ansible/Nginx
- ⏳ Оптимизация обработки вебхуков
- ⏳ Оптимизация работы с базой данных
- ✅ {current_date}: Удален тип `VideoModel`, рефакторинг ВСЕХ связанных файлов для использования `keyof typeof VIDEO_MODELS_CONFIG`.

### Унификация Навигации (Справка, Главное Меню) 🧭 (НОВЫЙ РАЗДЕЛ)
- **Цель:** Обеспечить единообразную работу кнопок "Главное меню" и "Справка" во всем боте.
- **Статус:** ✅ Завершено {current_date}
- **Действия:**
  - ✅ Созданы глобальные `hears` и `action` обработчики для "Главное меню" и "Справка" в `registerCommands.ts`.
  - ✅ Стандартизированы ReplyKeyboard кнопки в `mainMenu.ts`, `getStepSelectionMenu.ts`, `getStepSelectionMenuV2.ts`, `imageModelMenu.ts`, `videoModelMenu.ts`.
  - ✅ Удалены локальные `hears` обработчики из сцен: `digitalAvatarBodyWizard`, `paymentScene`, `starPaymentScene`, `textToVideoWizard`, `neuroPhotoWizard`.
  - ✅ Адаптирована `helpScene` (добавлена кнопка "Назад" и обработчик `leave_help`).
  - ✅ {current_date}: Исправлен баг в `neuroPhotoWizard`: сцена больше не обрабатывает кнопки "Справка"/"Главное меню" как промпт.
  - ✅ {current_date}: Добавлены глобальные `hears` обработчики для кнопок "Главное меню" и "Справка".
  - ✅ {current_date}: Добавлен `ctx.scene.leave()` в глобальные навигационные команды/hears.

## 📋 Следующие шаги (По приоритету)
1. ❗ **(РЕШЕНИЕ)** Решить, добавлять ли `REFUND` в DB enum `operation_type` или обрабатывать возвраты через `MONEY_INCOME` + метаданные.
2. ❗ **(ВРУЧНУЮ, если нужно)** Если `REFUND` добавляется в DB: `ALTER TYPE operation_type ADD VALUE 'REFUND';` и проверить/обновить SQL функции (`get_user_balance` и т.д.).
3. ❗ **(ВРУЧНУЮ)** Завершить ручные шаги по смене типа в Supabase (если еще не сделано): обновить SQL-функции, `ALTER TABLE`, `DROP TYPE operation_type_old`.
4. ❗ **(КОД)** Запустить `pnpm typecheck` и исправить **другие** возможные ошибки, связанные с рефакторингом `PaymentType`.
5. ❗ **Обновить URL вебхуков в Telegram** на формат `https://<домен>/<имя_бота>`
6. 🧪 **Протестировать отправку уведомлений** после оплаты Telegram Stars.
7. 🧪 **Протестировать работу API сервера** по адресу `https://<домен>/api`.
8. 🛠️ Скопировать актуальные интерфейсы (`db.interface.ts`, `payments.interface.ts`) в `api-server`.
9. 🛠️ Реализовать заглушки `updateUserBalance`, `updateUserSubscription` в `api-server`.
10. 🚀 **ОЧИСТИТЬ КЭШ DOCKER НА СЕРВЕРЕ** (`docker builder prune -a -f`) и выполнить деплой с `--no-cache`.
11. 🧪 Протестировать обработку Robokassa через `/api/robokassa-result`.
12. 🔑 Проверить валидность всех токенов ботов
13. 📊 Настроить мониторинг состояния ботов
14. 📝 Настроить автоматическое логирование
15. 🔄 Продолжить типизацию оставшихся файлов
16. ✅ Добавить тесты для критических компонентов
17. 🛠️ Улучшить обработку ошибок
18. 📚 Добавить документацию по API
19. 🚀 Расширить функциональность Fastify (валидация, логирование)

## 🐛 Известные проблемы
- ✅ **(РЕШЕНО)** Обнаружено расхождение между ручным расчетом баланса пользователя (171606410) и результатом SQL-функции `get_user_balance`. Проблема решена изменением типа миграционных транзакций на `MONEY_INCOME` и удалением условия `payment_method != 'SYSTEM'` из SQL-функции `get_user_balance`.
- ⚠️ **КРИТИЧНО:** Не реализован глобальный обработчик Telegram Payments `pre_checkout_query`. Без него платежи Telegram Stars не будут проходить предварительную проверку. -> *Обработчик есть, но может быть проблема с 409 конфликтом*
- ✅ **(РЕШЕНО)** Не реализован глобальный обработчик Telegram Payments `successful_payment`. -> *Обработчик есть, проблема была в сцене.*
- ⚠️ **(ВОЗМОЖНО, РЕШЕНО)** Логика оплаты Telegram Stars в `starPaymentScene.ts` неверна... -> *Добавлен `ctx.scene.leave()`.*
- ✅ **(РЕШЕНО)** Ошибка `invalid input value for enum operation_type: "STARS_EXPENSE"` в SQL-функциях.
- ⚠️ Проблема с SSH ключом для `git push` и `git pull` на сервере (КРИТИЧНО для деплоя)
- ❗ **Не обновлены URL вебхуков в Telegram** на формат `https://<домен>/<имя_бота>` (БЛОКИРУЕТ РАБОТУ БОТОВ)
- ⚠️ Необходима проверка валидности всех токенов ботов (КРИТИЧНО)
- 🔍 Требуется настройка мониторинга ботов в production
- 📝 Необходима настройка автоматического логирования
- 🔄 Требуется улучшить типизацию в generateTextToVideo.ts
- ⚠️ **КРИТИЧНО:** Заглушки для `updateUserBalance`, `updateUserSubscription` в `api-server`.
- ⚠️ **КРИТИЧНО:** Уведомления пользователю об успешной оплате Robokassa не отправляются из `api-server`.
- ⚠️ Необходима актуализация интерфейсов (`db.interface.ts`, `payments.interface.ts`) в `api-server`.
- ⚠️ **Баланс пользователя НЕ обновляется** при успешной оплате Telegram Stars (функция `incrementBalance` удалена).
- ⚠️ **КРИТИЧНО:** Не реализован/не проверен эндпоинт `/api/replicate-webhook` для приема результатов генерации видео.
- ⚠️ **КРИТИЧНО:** Не реализован эндпоинт `/api/generate/image-to-video` в `api-server` (требуется обработка `modelIdentifier`).

## 📈 Прогресс
- Деплой: 95% ⏳ (Nginx настроен, требуется обновление URL вебхуков)
- Типизация: 95% ✅
- Тестирование: 40% ⏳
- Инфраструктура: 100% ✅
- Функционал и UX: 60% ✅

## 🛠️ Недавние изменения
- ✅ {current_date}: Возвращен тип `REFUND` в enum `PaymentType` в коде. Исправлена ошибка компиляции TS2339.
- ⚠️ {current_date}: Обнаружено несоответствие: `PaymentType` в коде содержит `REFUND`, а `operation_type` в БД - нет (ожидает решения).
- ✅ {current_date}: Рефакторинг типов `payments_v2.type`. Оставлены только `MONEY_INCOME`, `MONEY_OUTCOME`, `BONUS`. Выполнен UPDATE данных и CREATE нового enum в БД. Ожидается ручное изменение зависимых SQL функций и ALTER/DROP типов.
- ✅ {current_date}: Обновлен enum `PaymentType` в коде.
- ✅ {current_date}: Обновлена документация `.cursor/rules/payments-subscriptions-logic.mdc`.
- ✅ {current_date}: Проверен баланс пользователя (ID: 750275943) по запросу. Баланс не нулевой.
- ✅ {current_date}: Исправлено форматирование переноса строки (`\n`) для перевода ключа `'menu'`.
- ✅ {current_date}: Добавлена запись перевода для ключа `'menu'` / `ai_koshey_bot` / `'ru'` в базу данных `translations`.
- ✅ {current_date}: Исправлена ошибка отправки уведомлений после оплаты Telegram Stars путем добавления `ctx.scene.leave()` в обработчик `handleTopUp`.
- ✅ {current_date}: Устранена причина ошибочного логирования `Sending DB message:` при отсутствии перевода (запасная логика `getTranslation`).
- ✅ {current_date}: Исправлена ошибка форматирования fallback-текста меню (убрана обработка `
` через `MarkdownV2`).
<<<<<<< HEAD
- ✅ 2025-04-23: Исправлена логика отображения кнопок `NEUROPHOTO` в `src/menu/mainMenu.ts` - удалена ненужная фильтрация по `level`, теперь отображаются все доступные функции.
- ✅ 2025-04-23: Исправлена проверка полного доступа `checkFullAccess` в `src/scenes/menuScene/index.ts` - теперь подписка приводится к нижнему регистру перед проверкой.
- ✅ {current_date}: Исправлен вызов `isRussian` в `src/scenes/avatarBrainWizard/index.ts`, передается чистый `language_code`.
- ✅ 2025-04-23: Создан отдельный Docker-сервис `api-server` для API-эндпоинтов.
- ✅ 2025-04-23: Логика Robokassa перенесена в `api-server`, исправлены ошибки типов Express.
- ✅ 2025-04-23: Настроен Nginx для проксирования `/api/*` на `api-server`.
- ✅ 2025-04-23: Удалены старые файлы обработчика Robokassa из основного приложения.
- ✅ 2025-04-23: Исправлены ошибки типов Express (TS2769, TS2339) в `src/webhookServer.ts`, что позволило успешно завершить сборку Docker.
- ✅ 2025-04-23: Удален лишний обработчик `action(/top_up_(\d+)/)` из `starPaymentScene.ts`, чтобы позволить глобальному обработчику в `registerCommands.ts` вызвать `handleBuy` и отправить инвойс Telegram Stars.
- ✅ 2025-04-23: Удален некорректный вызов `setPayments` и ложное сообщение об успехе из `starPaymentScene.ts`.
- ✅ 2025-04-23: Исправлен статус платежа на 'success' (lowercase) при вызове `setPayments` в `starPaymentScene.ts` (хотя сам вызов пока удален).
- ✅ 2025-04-23: Исправлена ошибка "Can't find scene: balanceScene" путем добавления `balanceScene` в массив регистрации сцен в `src/registerCommands.ts`. Кнопка "Баланс" теперь должна работать корректно.
- ✅ 2025-04-23: Исправлена логика отображения кнопок `NEUROPHOTO` в `src/menu/mainMenu.ts` - удалена ненужная фильтрация по `level`, теперь отображаются все доступные функции.
- ✅ 2025-04-23: Исправлена проверка полного доступа `checkFullAccess` в `src/scenes/menuScene/index.ts` - теперь подписка приводится к нижнему регистру перед проверкой.
- ✅ 2025-04-23: Удален преждевременный выход из сцены (`ctx.scene.leave()`) в `handleBuySubscription` после отправки инвойса Telegram Stars, что позволяло кнопке "Главное меню" работать.
- ✅ 2025-04-23: Унифицирован ID сцены главного меню (`ModeEnum.MainMenu`) в обработчиках кнопки "Главное меню" в сценах `paymentScene`, `rublePaymentScene`, `starPaymentScene`.
- ✅ 2025-04-23: Исправлена логика `mainMenu.ts` для корректного отображения кнопок при начальном уровне пользователя (level 0, STARS). Теперь показываются только "Оформить подписку" и "Техподдержка".
- ✅ 2025-04-23: Исправлена ошибка `column users.xmin does not exist` в `src/core/supabase/createUser.ts`. Логика изменена на поиск пользователя перед созданием, убрана зависимость от системного столбца `xmin`, добавлено обновление данных при нахождении существующего пользователя.
- ✅ 2025-04-22: Исправлена проблема с типами в `launch.ts` - решены ошибки TS2769 и TS2339 связанные с Express и Response типами. Сборка проекта теперь проходит успешно.
- ✅ 2025-04-22: Миграция с Express на Fastify для улучшения типизации и производительности.
- ✅ 2025-04-22: Исправлена проблема сборки в Docker - добавлен tsc-alias в основные зависимости и установка глобально в Dockerfile.
- ✅ 2025-04-22: Исправлена ошибка сборки Docker, связанная с husky в скрипте prepare - добавлен флаг --ignore-scripts при установке зависимостей в production-режиме.
- ✅ 2025-04-22: Решена проблема с отсутствием файла bot.js в Docker-контейнере - изменена стратегия сборки для выполнения компиляции TypeScript непосредственно в финальном этапе контейнера.
- ✅ 2025-04-22: Исключены тестовые файлы из сборки Docker - создается отдельный tsconfig, который не включает тестовые файлы, что устраняет ошибки компиляции при отсутствии зависимостей для тестов.
- ✅ 2025-04-22: Добавлен автоматический скрипт создания .env файла для контейнера - теперь Docker контейнер создает .env файл, если его нет, что решает проблему с ошибкой "Failed to load primary .env file".
- ✅ 2025-04-22: Удалены ненужные зависимости Ansible и Nginx из Dockerfile приложения, ускорена сборка.
- ✅ 2025-04-22: Восстановлена конфигурация Nginx (bot-proxy) к исходной, использующей `location /<имя_бота>` для маршрутизации. Удалены небезопасные `map` и `location /telegraf/`.
- ✅ 2025-04-22: Исправлен `src/bot.ts` для использования `hookPath: /<имя_бота>` при установке вебхуков через `bot.launch`, удален скрипт `get-token-hashes.js`.
- ✅ 2025-04-22: Удалена неиспользуемая функция `production` и заглушка `launch` из `src/utils/launch.ts`.
- 🔍 Интеграция Fastify с Telegraf: Успешно реализована через @fastify/express адаптер, что позволило использовать преимущества обеих библиотек. 
- ✅ {current_date}: Исправлены SQL функции `get_user_balance` и `get_user_balance_stats` для использования корректных Enum (`MONEY_INCOME`, `MONEY_OUTCOME`) вместо `STARS_EXPENSE`.
- ✅ {current_date}: Исправлена логика отображения меню в `menuScene` для корректного использования `getTranslation` на основе типа подписки.
- ✅ {current_date}: Исправлена ошибка зацикливания в `menuScene` при повторном вызове `/menu`.
- ✅ {current_date}: Исправлена логика списания баланса в `processBalanceVideoOperation.ts` (убран минус, исправлен тип на `MONEY_OUTCOME`).
- ✅ {current_date}: Устранены ошибки компиляции, связанные с `PaymentType`/`TransactionType` и строковыми литералами.
- ✅ {current_date}: Проверена и подтверждена корректность логики SQL-функции `get_user_balance`.
- ✅ {current_date}: Исправлены ошибки типов Enum (`Currency`, `PaymentStatus`) в `src/handlers/paymentHandlers/index.ts`.
- ✅ {current_date}: Рефакторинг `handleSuccessfulPayment` для корректной обработки покупки подписки и пополнения звездами через Telegram Stars.
- ✅ {current_date}: Устранена ошибка типа `successful_payment` в `handleSuccessfulPayment` путем добавления проверки.
- ✅ {current_date}: Восстановлен вызов `incrementBalance` в `handleSuccessfulPayment` для корректного пополнения баланса при оплате Telegram Stars.
- ✅ {current_date}: Удален вызов `incrementBalance` из `handleSuccessfulPayment` по запросу пользователя.
- ✅ {current_date}: Восстановлен обработчик `action(/top_up_(\d+)/)` в `starPaymentScene.ts` для обработки нажатий кнопок покупки звезд.
- ✅ {current_date}: Исправлена ошибка `price is null` при расчете стоимости видеогенерации, уточнена логика маппинга моделей.
- ✅ {current_date}: Удален тип `VideoModel`, рефакторинг ВСЕХ связанных файлов для использования `keyof typeof VIDEO_MODELS_CONFIG`.

# 🧭 - Путь НейроКодера к Просветлению Кода

**Версия:** {date}

**Основная Цель:** Достигнуть 💯% покрытия кода тестами для `src` директории.

**Легенда:**
*   ✅ - Завершено
*   ⏳ - В Работе
*   ❌ - Блокировано / Ошибка / Требует внимания
*   ⏸️ - Приостановлено / Отложено
*   📝 - Запланировано
*   ❓ - Требуется Уточнение

---

## 🎯 Текущие Задачи / Приоритеты

1.  **Тестирование Обработчиков Команд (Приоритет 1)** 📝
    *   **Цель:** Начать покрытие тестами базовых команд бота.
    *   **Статус:** 📝 Запланировано.
    *   **Действия:**
        *   Найти файл регистрации команд (`src/registerCommands.ts`).
        *   Выбрать простую команду (например, `/help` или `/menu`).
        *   Создать файл теста (например, `src/commands/help.test.ts`).
        *   Написать тест, симулирующий вызов команды и проверяющий ответ бота.
        *   Запустить тест (`pnpm vitest run`

*   **Статус:** ✅ {current_date}
*   **Цель:** Убедиться, что новый и существующий пользователь может войти в систему.
*   **User Flow:** `/start` -> `startScene`
*   **Ключевые Модули/Файлы:**
    *   📝 `src/registerCommands.ts` (регистрация `/start`)
    *   ✅ `src/scenes/startScene/index.ts` (логика сцены) - **Покрыто `__tests__/scenes/startScene.test.ts` (38/38 ✅, Coverage: 59.67%)**
    *   ✅ `src/core/supabase/user.ts` (`createUser`) - **Покрыто `__tests__/core/supabase/user.test.ts` (7/7 ✅)**
    *   ⏳ `src/core/supabase/getUserDetailsSubscription.ts` (проверка существования) - *Частично затронуто в `startScene.test.ts` через моки, нужны отдельные тесты*
    *   ⏳ `src/core/supabase/referral.ts` (базовая проверка рефералов) - *Частично затронуто в `startScene.test.ts` через моки, нужны отдельные тесты*
    *   ⏳ `src/utils/localization.ts` (`getTranslation`) - *Частично затронуто в `startScene.test.ts` через моки, нужны отдельные тесты*
    *   ✅ `src/menu/index.ts` (`startMenu`) - **Протестировано косвенно через `startScene.test.ts` (после рефакторинга)**
    *   ✅ `src/menu/mainMenu.ts` (`levels` для туториала) - **Используется в `startScene.test.ts`**
    *   ✅ `src/helpers/language.ts` (`isRussian`) - **Покрыто `__tests__/helpers/language.test.ts` (7/7 ✅)**

### P1: Навигация - Главное Меню (Высокий Приоритет) 🧭
*   **Статус:** ⏳ **Начинаем!**
*   **Цель:** Проверить корректную работу главного меню и доступ к основным разделам.
*   **User Flow:** `/menu` (или кнопка "Главное Меню") -> `menuScene` -> Отображение кнопок -> Нажатие кнопки -> Переход в другую сцену/команду.

--- 

**Следующий Шаг:** Начать реализацию тестов для **P1: Навигация - Главное Меню** (⏳), фокусируясь на `menuScene` и связанных с ним функциях/модулях.

📝 **Внедрение Fastify вместо Express:**
- ✅ Настройка Fastify с оптимальной конфигурацией
- ✅ Миграция существующих маршрутов на Fastify
- ✅ Интеграция плагинов Fastify для улучшения функциональности

## 🆕 Updates

### 2025-05-10 - Улучшение Тестовой Инфраструктуры

✅ Интегрированы продвинутые инструменты тестирования:
- `vitest-fetch-mock` для тестирования API без реальных сетевых вызовов
- `@vitest/browser` для запуска тестов в реальном браузерном окружении
- `vitest-github-actions-reporter` для улучшенной интеграции с CI/CD

📚 Создана документация по использованию инструментов:
- Документация в `docs/TESTING_TOOLS.md`
- Примеры использования в `__tests__/examples/api-fetch.test.ts`
- Обновлен `__tests__/README.md` с описанием новых возможностей

⚙️ Обновлена конфигурация Vitest для поддержки новых инструментов
=======
- ✅ 2025-04-23: Исправлены некорректные системные подписки для пользователей, которым ошибочно был присвоен тип 'neurobase' вместо 'NEUROTESTER'. Для всех затронутых пользователей созданы новые записи с типом 'NEUROTESTER'.
- ✅ 2025-04-23: Диагностирована проблема с отображением меню у пользователей NEUROTESTER. Причина: некорректный тип подписки (`neurobase` вместо `NEUROTESTER`) в базе данных для данных пользователей. Меню отображается корректно согласно фактическим данным.
- ✅ 2025-04-23: Проверка развертывания (`docker-compose up --build -d`) и логов приложения на сервере прошла успешно. Бот стартует без явных ошибок.
- ✅ {current_date}: Создан отдельный Docker-сервис `api-server` для API-эндпоинтов.
- ✅ {current_date}: Логика Robokassa перенесена в `api-server`, исправлены ошибки типов Express.
- ✅ {current_date}: Настроен Nginx для проксирования `/api/*` на `api-server`.
- ✅ {current_date}: Удалены старые файлы обработчика Robokassa из основного приложения.
- ✅ {current_date}: Исправлены ошибки типов Express (TS2769, TS2339) в `src/webhookServer.ts`, что позволило успешно завершить сборку Docker.
- ✅ 2025-04-23: Удален лишний обработчик `action(/top_up_(\d+)/)` из `starPaymentScene.ts`, чтобы позволить глобальному обработчику в `registerCommands.ts`
>>>>>>> 783db1e7
<|MERGE_RESOLUTION|>--- conflicted
+++ resolved
@@ -252,7 +252,6 @@
 - ✅ {current_date}: Устранена причина ошибочного логирования `Sending DB message:` при отсутствии перевода (запасная логика `getTranslation`).
 - ✅ {current_date}: Исправлена ошибка форматирования fallback-текста меню (убрана обработка `
 ` через `MarkdownV2`).
-<<<<<<< HEAD
 - ✅ 2025-04-23: Исправлена логика отображения кнопок `NEUROPHOTO` в `src/menu/mainMenu.ts` - удалена ненужная фильтрация по `level`, теперь отображаются все доступные функции.
 - ✅ 2025-04-23: Исправлена проверка полного доступа `checkFullAccess` в `src/scenes/menuScene/index.ts` - теперь подписка приводится к нижнему регистру перед проверкой.
 - ✅ {current_date}: Исправлен вызов `isRussian` в `src/scenes/avatarBrainWizard/index.ts`, передается чистый `language_code`.
@@ -368,15 +367,4 @@
 - Примеры использования в `__tests__/examples/api-fetch.test.ts`
 - Обновлен `__tests__/README.md` с описанием новых возможностей
 
-⚙️ Обновлена конфигурация Vitest для поддержки новых инструментов
-=======
-- ✅ 2025-04-23: Исправлены некорректные системные подписки для пользователей, которым ошибочно был присвоен тип 'neurobase' вместо 'NEUROTESTER'. Для всех затронутых пользователей созданы новые записи с типом 'NEUROTESTER'.
-- ✅ 2025-04-23: Диагностирована проблема с отображением меню у пользователей NEUROTESTER. Причина: некорректный тип подписки (`neurobase` вместо `NEUROTESTER`) в базе данных для данных пользователей. Меню отображается корректно согласно фактическим данным.
-- ✅ 2025-04-23: Проверка развертывания (`docker-compose up --build -d`) и логов приложения на сервере прошла успешно. Бот стартует без явных ошибок.
-- ✅ {current_date}: Создан отдельный Docker-сервис `api-server` для API-эндпоинтов.
-- ✅ {current_date}: Логика Robokassa перенесена в `api-server`, исправлены ошибки типов Express.
-- ✅ {current_date}: Настроен Nginx для проксирования `/api/*` на `api-server`.
-- ✅ {current_date}: Удалены старые файлы обработчика Robokassa из основного приложения.
-- ✅ {current_date}: Исправлены ошибки типов Express (TS2769, TS2339) в `src/webhookServer.ts`, что позволило успешно завершить сборку Docker.
-- ✅ 2025-04-23: Удален лишний обработчик `action(/top_up_(\d+)/)` из `starPaymentScene.ts`, чтобы позволить глобальному обработчику в `registerCommands.ts`
->>>>>>> 783db1e7
+⚙️ Обновлена конфигурация Vitest для поддержки новых инструментов