---
description: 
globs: 
alwaysApply: true
---
<<<<<<< HEAD
# 🕉️ Текущая Задача: Миграция Тестов с Vitest на Bun Test 🚀

**Принцип:** Оптимизация процесса тестирования для достижения большей скорости и эффективности, используя встроенные возможности Bun.

**Цель:** Полностью заменить `vitest` на `bun test` во всем проекте, обновить скрипты, импорты и конфигурацию, обеспечив при этом корректность работы всех тестов.

**Инструменты:** `bun test`, `typescript`, `grep`, `read_file`, `edit_file`.

**Легенда Статусов:**
*   ✅ - Завершено
*   ⏳ - В Работе
*   ❌ - Блокировано / Ошибка
*   📝 - Запланировано

---

## 🗺️ План Работ

1.  ✅ **Анализ конфигурации `vitest`:** Изучен `vitest.config.ts`, определены настройки setup, coverage.
2.  ✅ **Обновление `package.json`:** Команды `vitest` заменены на `bun test`. Пакет `vitest` и связанные удалены.
3.  ✅ **Поиск тестовых файлов:** Найдены файлы, использующие `vitest`.
4.  ✅ **Рефакторинг импортов:** Заменены импорты из `vitest` на `bun:test`. Исправлено использование моков (`vi.mock` -> `mock.module`, `vi.fn` -> `mock`).
5.  ✅ **Запуск тестов:** `bun test` выполнен успешно (кроме одного пропущенного теста, требующего рефакторинга).
6.  ✅ **Проверка типов:** `pnpm typecheck` выполнен успешно.
7.  📝 **Обновление CI/CD:** (Пропущено, нет информации).
8.  ✅ **Финальная проверка:** `pnpm dev` запущен (ошибки порта исправлены, запущен в фоне).
9.  📝 **Обновление документации:** (`README.md`, `ROADMAP.md` - требует доработки, пропущено).

📊 Статусы Тестовых Кейсов:
*   Статус переносится из предыдущей задачи, но будет обновляться по мере прохождения тестов на Bun.
*   `generateNeuroPhotoDirect.ts`: ✅ (тест проходит на Bun)
*   `plan_b/generateImageToPrompt.ts`: ✏️
*   `plan_b/generateLipSync.ts`: ✏️
*   `plan_b/createVoiceAvatar.ts`: ✏️
*   ... (остальные сервисы также ✏️)

---

=======
# 🕉️ Текущая Задача: НейроКодер

**Принцип:** Сосредоточение на одной задаче в каждый момент времени ведет к ясности и эффективности. Этот документ отражает текущий фокус работы.

**Дата Обновления:** {current_date}

**Текущая Задача:** 🎯 Дебаг/Реализация Обработки Генерации Видео в `api-server`

*   **Контекст:** Логика вызова генерации видео (стандартной и морфинга) на стороне основного бота (`generateImageToVideo.ts`, `imageToVideoWizard`) была успешно рефакторизована для отправки запросов на `api-server`.
*   **Проблема:** `api-server` должен корректно обрабатывать эти запросы, вызывать Replicate и обрабатывать вебхуки с результатами.
*   **Цель:**
    1.  ✅ **(Выполнено в Боте)** Рефакторизовать `generateImageToVideo.ts` для вызова `api-server`.
    2.  ✅ **(Выполнено в Боте)** Обновить сцену `imageToVideoWizard` для вызова рефакторизованной функции в обоих режимах (стандарт/морфинг).
    3.  ⏳ **(В `api-server`)** Реализовать/проверить эндпоинт (например, `/generate/image-to-video`) в `api-server` для приема запросов от бота:
        *   Различать запросы на стандартную генерацию и морфинг (например, по флагу `is_morphing` или наличию `imageAUrl`/`imageBUrl`).
        *   Вызывать соответствующую модель Replicate (`replicate.predictions.create`) для каждого режима, передавая нужные параметры (`imageUrl`/`imageAUrl`/`imageBUrl`, `prompt` и т.д.).
        *   **Критично:** Указывать корректный `webhook` URL при вызове Replicate, указывающий на эндпоинт обработки вебхуков в `api-server` (например, `/api/replicate-webhook`).
        *   Отвечать боту статусом `202 Accepted` сразу после запуска задачи в Replicate.
        *   (Рекомендовано) Сохранять `prediction.id` из ответа Replicate в БД, связывая его с `telegram_id`.
    4.  ⏳ **(В `api-server`)** Реализовать/проверить эндпоинт обработки вебхуков (например, `/api/replicate-webhook`) в `api-server`:
        *   Принимать POST-запросы от Replicate.
        *   Извлекать результат (URL готового видео) и статус.
        *   Находить пользователя по `prediction.id` (если он сохранялся) или другим данным из вебхука.
        *   Отправлять готовое видео и уведомление пользователю через API основного бота.
        *   Обновлять статус задачи/баланс в БД (если требуется).
*   **Затронутые Файлы:**
    *   ✅ `src/services/generateImageToVideo.ts` (бот)
    *   ✅ `src/scenes/imageToVideoWizard/index.ts` (бот)
    *   ⏳ Код `api-server` (контроллер генерации, обработчик вебхука, конфигурация Replicate, возможно, модели БД).
    *   ⏳ Логи `api-server`.
*   **Статус:** ⏳ Ожидание реализации/проверки логики на `api-server`.

---
*Ом Шанти. Да пребудет гармония между ботом и `api-server`.* 🙏
>>>>>>> de256a7e
<|MERGE_RESOLUTION|>--- conflicted
+++ resolved
@@ -3,78 +3,48 @@
 globs: 
 alwaysApply: true
 ---
-<<<<<<< HEAD
-# 🕉️ Текущая Задача: Миграция Тестов с Vitest на Bun Test 🚀
+# 🕉️ Текущая Задача: ✨ Рефакторинг Сервисов + 🧪 Тестирование Plan B
 
-**Принцип:** Оптимизация процесса тестирования для достижения большей скорости и эффективности, используя встроенные возможности Bun.
-
-**Цель:** Полностью заменить `vitest` на `bun test` во всем проекте, обновить скрипты, импорты и конфигурацию, обеспечив при этом корректность работы всех тестов.
-
-**Инструменты:** `bun test`, `typescript`, `grep`, `read_file`, `edit_file`.
-
-**Легенда Статусов:**
-*   ✅ - Завершено
-*   ⏳ - В Работе
-*   ❌ - Блокировано / Ошибка
-*   📝 - Запланировано
+*   **Стратегия:** Вся логика выполняется **локально**. Функции в `src/services/plan_b` - эталонные локальные реализации. Сервисы *вне* `plan_b`, вызывающие `API_URL`, должны быть отрефакторены для использования функций из `plan_b`.
+*   **💾 Правило Коммита:** После **успешного** завершения каждой значимой подзадачи (например, написания и прохождения тестов для одного сервиса) **ОБЯЗАТЕЛЬНО** выполнять `git add .` и `git commit -m "..."` с осмысленным сообщением.
+*   **Контекст:**
+    *   ✅ Стратегия `api-server` отменена.
+    *   ✅ Тесты мигрированы с Vitest на Bun Test.
+    *   ✅ Конфликты слияния разрешены.
+    *   ❌ **БЛОКЕР:** Ошибки типов в `src/scenes/checkBalanceScene.ts` (*позже*).
+    *   ✅ Выявлены сервисы *вне* `plan_b`, вызывающие `API_URL`:
+        *   `src/services/generateVoiceAvatar.ts` (✅ Отрефакторен -> `plan_b/createVoiceAvatar.ts`)
+        *   `src/services/generateTextToImage.ts` (❌ Требует реализации `plan_b` версии)
+        *   `src/services/generateTextToVideo.ts` (✏️ Ожидает рефакторинга)
+    *   ❓ `src/services/generateImageToVideo.ts` (♻️ Требует восстановления локальной логики).
+*   **Текущая Цель:**
+    1.  ✨ Отрефакторить оставшиеся "бракованные" сервисы (см. выше).
+    2.  🧪 **(Активно!)** Покрыть тестами сервисы `src/services/plan_b` (TDD подход).
+*   **План Рефакторинга:**
+    1.  ✅ `src/services/generateVoiceAvatar.ts` -> `plan_b/createVoiceAvatar.ts`.
+    2.  ❌ `src/services/generateTextToImage.ts` -> `plan_b/generateTextToImage.ts` (Требует реализации Plan B).
+    3.  ✏️ `src/services/generateTextToVideo.ts` -> `plan_b/generateTextToVideo.ts`.
+    4.  ♻️ `src/services/generateImageToVideo.ts` -> восстановить локальную логику (вероятно, через `plan_b/generateImageToVideo.ts`?).
+*   **План Тестирования Plan B (TDD):**
+    1.  ✅ **Анализ:** Изучен список сервисов `plan_b`.
+    2.  ✅ **Анализ Вызовов:** Подтверждено - `plan_b` работают локально.
+    3.  ✅ **Структура Тестов:** Директория `src/__tests__/services/plan_b` существует.
+    4.  ✅ **Тестирование `aiAssistantService.ts`:** Завершено.
+    5.  ✅ **Тестирование `notification.service.ts`:** Завершено.
+    6.  ❌ **Тестирование `avatar.service.ts`:** Заблокировано ошибками типов TypeScript в моках после миграции на Bun Test. Требует ручного вмешательства Гуру.
+        *   ✏️ Изучить сервис.
+        *   ✏️ Создать файл теста.
+        *   ✏️ Написать падающий тест.
+        *   (Далее) Реализовать/исправить сервис.
+    7.  ⏳ **Тестирование `createVoiceAvatar.ts`:** Следующий шаг.
+        *   ✏️ **(Активно!)** Изучить сервис `src/services/plan_b/createVoiceAvatar.ts`.
+        *   ✏️ Создать файл теста `src/__tests__/services/plan_b/createVoiceAvatar.test.ts`.
+        *   ✏️ Написать падающий тест.
+        *   (Далее) Реализовать/исправить сервис.
+*   **Затронутые Файлы (Следующий шаг):**
+    *   ✏️ `src/services/plan_b/createVoiceAvatar.ts` (Изучение)
+    *   ✏️ `.cursor/rules/current-task.mdc` (Обновление)
+*   **Статус:** ✅ Тестирование `notification.service.ts` завершено. ❌ Тестирование `avatar.service.ts` заблокировано. ⏳ Переход к тестированию `createVoiceAvatar.ts`.
 
 ---
-
-## 🗺️ План Работ
-
-1.  ✅ **Анализ конфигурации `vitest`:** Изучен `vitest.config.ts`, определены настройки setup, coverage.
-2.  ✅ **Обновление `package.json`:** Команды `vitest` заменены на `bun test`. Пакет `vitest` и связанные удалены.
-3.  ✅ **Поиск тестовых файлов:** Найдены файлы, использующие `vitest`.
-4.  ✅ **Рефакторинг импортов:** Заменены импорты из `vitest` на `bun:test`. Исправлено использование моков (`vi.mock` -> `mock.module`, `vi.fn` -> `mock`).
-5.  ✅ **Запуск тестов:** `bun test` выполнен успешно (кроме одного пропущенного теста, требующего рефакторинга).
-6.  ✅ **Проверка типов:** `pnpm typecheck` выполнен успешно.
-7.  📝 **Обновление CI/CD:** (Пропущено, нет информации).
-8.  ✅ **Финальная проверка:** `pnpm dev` запущен (ошибки порта исправлены, запущен в фоне).
-9.  📝 **Обновление документации:** (`README.md`, `ROADMAP.md` - требует доработки, пропущено).
-
-📊 Статусы Тестовых Кейсов:
-*   Статус переносится из предыдущей задачи, но будет обновляться по мере прохождения тестов на Bun.
-*   `generateNeuroPhotoDirect.ts`: ✅ (тест проходит на Bun)
-*   `plan_b/generateImageToPrompt.ts`: ✏️
-*   `plan_b/generateLipSync.ts`: ✏️
-*   `plan_b/createVoiceAvatar.ts`: ✏️
-*   ... (остальные сервисы также ✏️)
-
----
-
-=======
-# 🕉️ Текущая Задача: НейроКодер
-
-**Принцип:** Сосредоточение на одной задаче в каждый момент времени ведет к ясности и эффективности. Этот документ отражает текущий фокус работы.
-
-**Дата Обновления:** {current_date}
-
-**Текущая Задача:** 🎯 Дебаг/Реализация Обработки Генерации Видео в `api-server`
-
-*   **Контекст:** Логика вызова генерации видео (стандартной и морфинга) на стороне основного бота (`generateImageToVideo.ts`, `imageToVideoWizard`) была успешно рефакторизована для отправки запросов на `api-server`.
-*   **Проблема:** `api-server` должен корректно обрабатывать эти запросы, вызывать Replicate и обрабатывать вебхуки с результатами.
-*   **Цель:**
-    1.  ✅ **(Выполнено в Боте)** Рефакторизовать `generateImageToVideo.ts` для вызова `api-server`.
-    2.  ✅ **(Выполнено в Боте)** Обновить сцену `imageToVideoWizard` для вызова рефакторизованной функции в обоих режимах (стандарт/морфинг).
-    3.  ⏳ **(В `api-server`)** Реализовать/проверить эндпоинт (например, `/generate/image-to-video`) в `api-server` для приема запросов от бота:
-        *   Различать запросы на стандартную генерацию и морфинг (например, по флагу `is_morphing` или наличию `imageAUrl`/`imageBUrl`).
-        *   Вызывать соответствующую модель Replicate (`replicate.predictions.create`) для каждого режима, передавая нужные параметры (`imageUrl`/`imageAUrl`/`imageBUrl`, `prompt` и т.д.).
-        *   **Критично:** Указывать корректный `webhook` URL при вызове Replicate, указывающий на эндпоинт обработки вебхуков в `api-server` (например, `/api/replicate-webhook`).
-        *   Отвечать боту статусом `202 Accepted` сразу после запуска задачи в Replicate.
-        *   (Рекомендовано) Сохранять `prediction.id` из ответа Replicate в БД, связывая его с `telegram_id`.
-    4.  ⏳ **(В `api-server`)** Реализовать/проверить эндпоинт обработки вебхуков (например, `/api/replicate-webhook`) в `api-server`:
-        *   Принимать POST-запросы от Replicate.
-        *   Извлекать результат (URL готового видео) и статус.
-        *   Находить пользователя по `prediction.id` (если он сохранялся) или другим данным из вебхука.
-        *   Отправлять готовое видео и уведомление пользователю через API основного бота.
-        *   Обновлять статус задачи/баланс в БД (если требуется).
-*   **Затронутые Файлы:**
-    *   ✅ `src/services/generateImageToVideo.ts` (бот)
-    *   ✅ `src/scenes/imageToVideoWizard/index.ts` (бот)
-    *   ⏳ Код `api-server` (контроллер генерации, обработчик вебхука, конфигурация Replicate, возможно, модели БД).
-    *   ⏳ Логи `api-server`.
-*   **Статус:** ⏳ Ожидание реализации/проверки логики на `api-server`.
-
----
-*Ом Шанти. Да пребудет гармония между ботом и `api-server`.* 🙏
->>>>>>> de256a7e
+*Ом Шанти. Путь тестирования продолжается.* 🙏