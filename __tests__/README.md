--- conflicted
+++ resolved
@@ -92,14 +92,6 @@
         *   **Вызовы:** Все вызовы в коде (`src/...`) должны использовать `isRussian(ctx)`.
         *   **Тесты:** Тесты для самой `isRussian` (`__tests__/helpers/language.test.ts`) должны создавать мок-контекст (`createMockContext`) и передавать его в `isRussian`. Тесты для других модулей, мокирующих `isRussian`, должны учитывать новую сигнатуру при проверке вызовов или предоставлении мок-реализации.
 
-<<<<<<< HEAD
-2.  **Проблема:** Ошибка "if using the vi.mock factory, there should be no top-level variables inside" при импорте модулей после `vi.mock`.
-    *   **Контекст:** Происходит из-за неправильного порядка импортов и моков в тестах. 
-    *   **Решение:**
-        *   Все импорты модулей, которые будут мокированы, должны идти **перед** вызовами `vi.mock()`.
-        *   После всех `vi.mock()` должны идти импорты тестируемых модулей.
-        *   Порядок имеет значение, так как Vitest "поднимает" (hoists) вызовы `vi.mock()` в начало файла.
-=======
 2.  **Проблема:** Тест на обработку гонки условий (`race condition`, ошибка `23505`) при создании пользователя (`createUser`) падает с различными ошибками (ожидался объект, а получен `null`, или `logger.warn is not a function`, или `AssertionError: expected "spy" to be called 1 times, but got 2 times`).
     *   **Контекст:** Логика `createUser` должна при возникновении ошибки уникальности (`23505`) при `.insert()` повторно найти пользователя через `.select()`. Тестирование этой ветки требует точного мокирования Supabase и логгера.
     *   **Решение (многоэтапное):**
@@ -109,7 +101,13 @@
             *   Мок для `.insert(...).select().single()` должен быть настроен так, чтобы *первый* вызов `.single()` (после insert) *отклонялся* (rejected) с ошибкой, имеющей `.code = '23505'`. (`mockSingle.mockRejectedValueOnce(createError)`).
             *   Мок для `.select().eq().single()` (для повторного поиска внутри `catch`) должен быть настроен так, чтобы *второй* вызов `.single()` *успешно разрешался* (resolved) с данными найденного пользователя. (`mockSingle.mockResolvedValueOnce({ data: raceFoundUser, error: null })`).
         *   **Проверка в Тесте:** Вместо проверки `expect(insertSingleMock).toHaveBeenCalledTimes(1)` (где `insertSingleMock` - это `.single()` после `insert().select()`), которая некорректна из-за переиспользования общего мока `single`, достаточно проверить, что `mockInsert` был вызван 1 раз, `select` после `insert` был вызван 1 раз, и общий мок `single` был вызван 2 раза (1 раз для неудавшегося insert, 1 раз для успешного re-find). Это подтверждает, что ветка обработки гонки условий была пройдена.
->>>>>>> 41ec2a59
+
+2.  **Проблема:** Ошибка "if using the vi.mock factory, there should be no top-level variables inside" при импорте модулей после `vi.mock`.
+    *   **Контекст:** Происходит из-за неправильного порядка импортов и моков в тестах. 
+    *   **Решение:**
+        *   Все импорты модулей, которые будут мокированы, должны идти **перед** вызовами `vi.mock()`.
+        *   После всех `vi.mock()` должны идти импорты тестируемых модулей.
+        *   Порядок имеет значение, так как Vitest "поднимает" (hoists) вызовы `vi.mock()` в начало файла.
 
 ---
 *Ом Шанти. Пусть этот документ освещает путь к чистому и проверенному коду.*
