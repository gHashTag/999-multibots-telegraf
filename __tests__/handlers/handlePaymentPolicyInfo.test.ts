--- conflicted
+++ resolved
@@ -1,14 +1,7 @@
-<<<<<<< HEAD
-import { handlePaymentPolicyInfo } from '@/handlers/paymentHandlers/handlePaymentPolicyInfo'
-
-describe('handlePaymentPolicyInfo', () => {
-  let ctx: any
-=======
 import makeMockContext from '../utils/mockTelegrafContext'
 import { handlePaymentPolicyInfo } from '@/handlers/paymentHandlers/handlePaymentPolicyInfo'
 
 describe('handlePaymentPolicyInfo', () => {
->>>>>>> 8c5a9180
   beforeEach(() => {
     ctx = {
       from: { language_code: 'ru' },
@@ -18,20 +11,6 @@
     jest.clearAllMocks()
   })
 
-<<<<<<< HEAD
-  it('calls answerCbQuery and sends Russian policy text', async () => {
-    ctx.from.language_code = 'ru'
-    await handlePaymentPolicyInfo(ctx)
-    expect(ctx.answerCbQuery).toHaveBeenCalledTimes(1)
-    expect(ctx.reply).toHaveBeenCalledWith(expect.stringContaining('Оплата производится через систему Robokassa'))
-  })
-
-  it('calls answerCbQuery and sends English policy text', async () => {
-    ctx.from.language_code = 'en'
-    await handlePaymentPolicyInfo(ctx)
-    expect(ctx.answerCbQuery).toHaveBeenCalledTimes(1)
-    expect(ctx.reply).toHaveBeenCalledWith(expect.stringContaining('Payment is processed through the Robokassa system'))
-=======
   it('answers callback query and replies with policy in Russian', async () => {
     const ctx = makeMockContext({
       callback_query: {
@@ -72,6 +51,5 @@
     expect(ctx.reply).toHaveBeenCalledWith(
       expect.stringContaining('💳 Payment is processed')
     )
->>>>>>> 8c5a9180
   })
 })