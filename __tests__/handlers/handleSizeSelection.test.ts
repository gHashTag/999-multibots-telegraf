<<<<<<< HEAD
import { handleSizeSelection } from '@/handlers/handleSizeSelection'
import { ModeEnum } from '@/interfaces/modes'
=======
import makeMockContext from '../utils/mockTelegrafContext'
import { defaultSession } from '@/store'
import { ModeEnum } from '@/interfaces'
>>>>>>> 7d572cd6

// Mock dependencies
jest.mock('@/core/supabase', () => ({
  setAspectRatio: jest.fn(),
  getReferalsCountAndUserData: jest.fn(),
}))
jest.mock('@/helpers/language', () => ({ isRussian: jest.fn() }))
jest.mock('@/menu', () => ({ mainMenu: jest.fn() }))

import { setAspectRatio, getReferalsCountAndUserData } from '@/core/supabase'
import { isRussian } from '@/helpers/language'
import { mainMenu } from '@/menu'

function makeCtx() {
  return {
    from: { id: 42, toString: () => '42' },
    session: {} as any,
    reply: jest.fn(),
    scene: { enter: jest.fn() },
  } as any
}

describe('handleSizeSelection', () => {
  let ctx: any
  beforeEach(() => {
    jest.clearAllMocks()
<<<<<<< HEAD
    ctx = makeCtx()
  })

  it('sets selectedSize and calls setAspectRatio, replies and enters NeuroPhoto scene', async () => {
    isRussian.mockReturnValue(true)
    ctx.session.mode = ModeEnum.NeuroPhoto
    await handleSizeSelection(ctx, '16:9')
    expect(ctx.session.selectedSize).toBe('16:9')
    expect(setAspectRatio).toHaveBeenCalledWith(ctx.from.id, '16:9')
    expect(ctx.reply).toHaveBeenCalledWith('✅ Вы выбрали размер: 16:9')
    expect(ctx.scene.enter).toHaveBeenCalledWith(ModeEnum.NeuroPhoto)
  })

  it('enters text_to_image when mode matches string', async () => {
    isRussian.mockReturnValue(false)
    ctx.session.mode = 'text_to_image'
    await handleSizeSelection(ctx, '1:1')
    expect(setAspectRatio).toHaveBeenCalledWith(ctx.from.id, '1:1')
    expect(ctx.reply).toHaveBeenCalledWith('✅ You selected size: 1:1')
    expect(ctx.scene.enter).toHaveBeenCalledWith('text_to_image')
  })

  it('calls mainMenu when mode unknown and user exists', async () => {
    isRussian.mockReturnValue(false)
    ctx.session.mode = 'unknown'
    (getReferalsCountAndUserData as jest.Mock).mockResolvedValue({ count: 3, subscriptionType: 'stars', level: 1, isExist: true })
    await handleSizeSelection(ctx, '4:3')
    expect(mainMenu).toHaveBeenCalledWith({
      isRu: false,
      inviteCount: 3,
      subscription: 'stars',
      ctx,
      level: 1,
=======
    ctx = makeMockContext()
    ctx.session = { ...defaultSession }
    ctx.reply = jest.fn(() => Promise.resolve()) as any
    ctx.scene.enter = jest.fn(() => Promise.resolve())
  })

  it('handles neuro_photo mode in Russian', async () => {
    ;(isRussian as jest.Mock).mockReturnValue(true)
    const testCtx = makeMockContext(
      {
        message: {
          from: {
            id: 1,
            language_code: 'ru',
            is_bot: false,
            first_name: 'Test',
          },
        },
      } as any,
      { mode: ModeEnum.NeuroPhotoV2 }
    )
    testCtx.reply = ctx.reply
    testCtx.scene.enter = ctx.scene.enter

    await handleSizeSelection(testCtx as any, '16:9')
    expect(setAspectRatio).toHaveBeenCalledWith(1, '16:9')
    expect(testCtx.session.selectedSize).toBe('16:9')
    expect(testCtx.reply).toHaveBeenCalledWith('✅ Вы выбрали размер: 16:9')
    expect(testCtx.scene.enter).toHaveBeenCalledWith(ModeEnum.NeuroPhotoV2)
  })

  it('handles text_to_image mode in English', async () => {
    ;(isRussian as jest.Mock).mockReturnValue(false)
    const testCtx = makeMockContext(
      {
        message: {
          from: {
            id: 2,
            language_code: 'en',
            is_bot: false,
            first_name: 'Test',
          },
        },
      } as any,
      { mode: ModeEnum.TextToImage }
    )
    testCtx.reply = ctx.reply
    testCtx.scene.enter = ctx.scene.enter

    await handleSizeSelection(testCtx as any, '1:1')
    expect(setAspectRatio).toHaveBeenCalledWith(2, '1:1')
    expect(testCtx.reply).toHaveBeenCalledWith('✅ You selected size: 1:1')
    expect(testCtx.scene.enter).toHaveBeenCalledWith(ModeEnum.TextToImage)
  })

  it('calls mainMenu when mode unknown and user exists', async () => {
    ;(isRussian as jest.Mock).mockReturnValue(false)
    const testCtx = makeMockContext(
      {
        message: {
          from: {
            id: 3,
            language_code: 'en',
            is_bot: false,
            first_name: 'Test',
          },
        },
      } as any,
      { mode: ModeEnum.MainMenu }
    )
    testCtx.reply = ctx.reply
    testCtx.scene.enter = ctx.scene.enter
    ;(getReferalsCountAndUserData as jest.Mock).mockResolvedValue({
      count: 5,
      subscription: 'sub',
      level: 2,
      isExist: true,
    })
    await handleSizeSelection(testCtx as any, '4:3')
    expect(setAspectRatio).toHaveBeenCalledWith(3, '4:3')
    expect(getReferalsCountAndUserData).toHaveBeenCalledWith(3)
    expect(mainMenu).toHaveBeenCalledWith({
      isRu: false,
      inviteCount: 5,
      subscription: 'sub',
      ctx: testCtx,
      level: 2,
>>>>>>> 7d572cd6
    })
  })

  it('enters helpScene when mode unknown and user does not exist', async () => {
<<<<<<< HEAD
    isRussian.mockReturnValue(true)
    ctx.session.mode = 'other'
    (getReferalsCountAndUserData as jest.Mock).mockResolvedValue({ count: 0, subscriptionType: '', level: 0, isExist: false })
    await handleSizeSelection(ctx, '3:2')
    expect(ctx.scene.enter).toHaveBeenCalledWith('helpScene')
=======
    ;(isRussian as jest.Mock).mockReturnValue(true)
    const testCtx = makeMockContext(
      {
        message: {
          from: {
            id: 4,
            language_code: 'ru',
            is_bot: false,
            first_name: 'Test',
          },
        },
      } as any,
      { mode: ModeEnum.MainMenu }
    )
    testCtx.reply = ctx.reply
    testCtx.scene.enter = ctx.scene.enter
    ;(getReferalsCountAndUserData as jest.Mock).mockResolvedValue({
      count: 0,
      subscription: '',
      level: 0,
      isExist: false,
    })
    await handleSizeSelection(testCtx as any, '2:1')
    expect(setAspectRatio).toHaveBeenCalledWith(4, '2:1')
    expect(testCtx.scene.enter).toHaveBeenCalledWith('helpScene')
>>>>>>> 7d572cd6
  })
})<|MERGE_RESOLUTION|>--- conflicted
+++ resolved
@@ -1,11 +1,6 @@
-<<<<<<< HEAD
-import { handleSizeSelection } from '@/handlers/handleSizeSelection'
-import { ModeEnum } from '@/interfaces/modes'
-=======
 import makeMockContext from '../utils/mockTelegrafContext'
 import { defaultSession } from '@/store'
 import { ModeEnum } from '@/interfaces'
->>>>>>> 7d572cd6
 
 // Mock dependencies
 jest.mock('@/core/supabase', () => ({
@@ -32,41 +27,6 @@
   let ctx: any
   beforeEach(() => {
     jest.clearAllMocks()
-<<<<<<< HEAD
-    ctx = makeCtx()
-  })
-
-  it('sets selectedSize and calls setAspectRatio, replies and enters NeuroPhoto scene', async () => {
-    isRussian.mockReturnValue(true)
-    ctx.session.mode = ModeEnum.NeuroPhoto
-    await handleSizeSelection(ctx, '16:9')
-    expect(ctx.session.selectedSize).toBe('16:9')
-    expect(setAspectRatio).toHaveBeenCalledWith(ctx.from.id, '16:9')
-    expect(ctx.reply).toHaveBeenCalledWith('✅ Вы выбрали размер: 16:9')
-    expect(ctx.scene.enter).toHaveBeenCalledWith(ModeEnum.NeuroPhoto)
-  })
-
-  it('enters text_to_image when mode matches string', async () => {
-    isRussian.mockReturnValue(false)
-    ctx.session.mode = 'text_to_image'
-    await handleSizeSelection(ctx, '1:1')
-    expect(setAspectRatio).toHaveBeenCalledWith(ctx.from.id, '1:1')
-    expect(ctx.reply).toHaveBeenCalledWith('✅ You selected size: 1:1')
-    expect(ctx.scene.enter).toHaveBeenCalledWith('text_to_image')
-  })
-
-  it('calls mainMenu when mode unknown and user exists', async () => {
-    isRussian.mockReturnValue(false)
-    ctx.session.mode = 'unknown'
-    (getReferalsCountAndUserData as jest.Mock).mockResolvedValue({ count: 3, subscriptionType: 'stars', level: 1, isExist: true })
-    await handleSizeSelection(ctx, '4:3')
-    expect(mainMenu).toHaveBeenCalledWith({
-      isRu: false,
-      inviteCount: 3,
-      subscription: 'stars',
-      ctx,
-      level: 1,
-=======
     ctx = makeMockContext()
     ctx.session = { ...defaultSession }
     ctx.reply = jest.fn(() => Promise.resolve()) as any
@@ -154,18 +114,10 @@
       subscription: 'sub',
       ctx: testCtx,
       level: 2,
->>>>>>> 7d572cd6
     })
   })
 
   it('enters helpScene when mode unknown and user does not exist', async () => {
-<<<<<<< HEAD
-    isRussian.mockReturnValue(true)
-    ctx.session.mode = 'other'
-    (getReferalsCountAndUserData as jest.Mock).mockResolvedValue({ count: 0, subscriptionType: '', level: 0, isExist: false })
-    await handleSizeSelection(ctx, '3:2')
-    expect(ctx.scene.enter).toHaveBeenCalledWith('helpScene')
-=======
     ;(isRussian as jest.Mock).mockReturnValue(true)
     const testCtx = makeMockContext(
       {
@@ -191,6 +143,5 @@
     await handleSizeSelection(testCtx as any, '2:1')
     expect(setAspectRatio).toHaveBeenCalledWith(4, '2:1')
     expect(testCtx.scene.enter).toHaveBeenCalledWith('helpScene')
->>>>>>> 7d572cd6
   })
 })