--- conflicted
+++ resolved
@@ -1,182 +1,3 @@
-<<<<<<< HEAD
-import { describe, it, expect, vi, beforeEach, type Mock } from 'vitest'
-import { Telegraf, Scenes, Context } from 'telegraf'
-import type { Message, User, Update } from '@telegraf/types'
-import type { MyContext } from '../../src/interfaces'
-import { ModeEnum } from '../../src/interfaces/modes'
-import { SubscriptionType } from '../../src/interfaces/subscription.interface'
-import { mainMenu } from '@/menu/mainMenu'
-import { getTranslation } from '@/core'
-import { isRussian } from '@/helpers/language'
-
-// Import the scene and its steps (assuming they are exported like this)
-import { menuScene } from '../../src/scenes/menuScene'
-// We might need to manually extract or export menuCommandStep and menuNextStep if they aren't exported by default
-// For now, let's assume menuScene.enterHandler and menuScene.actionHandler/messageHandler map to these
-
-// --- Import the actual step function ---
-import { menuCommandStep, menuNextStep } from '../../src/scenes/menuScene'
-
-// --- Import the actual step functions and levels ---
-import { levels as actualLevels } from '../../src/menu/mainMenu'
-
-// Mock dependencies
-// Moved variable declaration after potential vi.mock usage if needed by factories
-let mockGetUserDetailsSubscription: Mock
-let mockMainMenu: Mock
-let mockGetTranslation: Mock
-let mockIsRussian: Mock
-let mockHandleMenu: Mock
-let mockHandleTechSupport: Mock
-let mockHandleRestartVideoGeneration: Mock
-let mockLoggerInfo: Mock
-let mockLoggerWarn: Mock
-let mockLoggerError: Mock
-
-// Mocks - Factories must return vi.fn() directly to avoid hoisting issues
-vi.mock('@/core/supabase/getUserDetailsSubscription', () => ({
-  getUserDetailsSubscription: vi.fn(), // Fix: Return vi.fn() directly
-}))
-
-// --- Mock @/menu/index, including sendGenericErrorMessage ---
-vi.mock('@/menu/index', () => ({
-  sendGenericErrorMessage: vi.fn(),
-}))
-
-vi.mock('@/menu/mainMenu', () => ({
-  mainMenu: vi.fn(),
-  levels: {
-    // Need to mock levels if used directly by scene or handlers
-    100: { title_ru: 'Пополнить баланс', title_en: 'Top Up Balance' },
-    101: { title_ru: 'Баланс', title_en: 'Balance' },
-    102: { title_ru: 'Пригласить друга', title_en: 'Invite Friend' },
-    103: { title_ru: 'Техподдержка', title_en: 'Support' },
-    104: { title_ru: 'Главное меню', title_en: 'Main Menu' },
-    105: { title_ru: 'Оформить подписку', title_en: 'Subscribe' },
-    106: { title_ru: 'Справка', title_en: 'Help' },
-    // Add other levels if needed by tests
-  },
-}))
-vi.mock('@/core/supabase/getTranslation', () => ({
-  getTranslation: vi.fn(),
-}))
-vi.mock('@/helpers/language', () => ({
-  isRussian: vi.fn(),
-}))
-vi.mock('@/handlers/handleMenu', () => ({
-  handleMenu: vi.fn(),
-}))
-vi.mock('@/commands/handleTechSupport', () => ({
-  handleTechSupport: vi.fn(),
-}))
-vi.mock('@/handlers/handleVideoRestart', () => ({
-  handleRestartVideoGeneration: vi.fn(),
-}))
-vi.mock('@/utils/logger', () => ({
-  logger: {
-    info: vi.fn(),
-    warn: vi.fn(),
-    error: vi.fn(),
-  },
-}))
-
-// Helper to create mock context (can be imported from startScene.test or defined here)
-// Assuming createMockTelegrafContext is available or defined similarly
-import { createMockTelegrafContext } from './startScene.test'
-
-// --- Added logger import for vi.mocked ---
-import { logger } from '@/utils/logger'
-
-describe('menuScene', () => {
-  let mockCtx: MyContext
-  // Remove scene variable if not used directly
-  // let scene: Scenes.WizardScene<MyContext>
-
-  beforeEach(async () => {
-    // Make beforeEach async if imports are awaited
-    vi.clearAllMocks()
-
-    // Import necessary modules AFTER mocks are set up
-    const userDetailsModule = await import(
-      '@/core/supabase/getUserDetailsSubscription'
-    )
-    const mainMenuModule = await import('@/menu/mainMenu')
-    const translationModule = await import('@/core/supabase/getTranslation')
-    const languageModule = await import('@/helpers/language')
-    const loggerModule = await import('@/utils/logger') // Logger module imported here
-    const handleMenuModule = await import('@/handlers/handleMenu')
-    const techSupportModule = await import('@/commands/handleTechSupport')
-    const videoRestartModule = await import('@/handlers/handleVideoRestart')
-
-    // Assign mocked functions to variables
-    mockGetUserDetailsSubscription =
-      userDetailsModule.getUserDetailsSubscription as Mock
-    mockMainMenu = mainMenuModule.mainMenu as Mock
-    mockGetTranslation = translationModule.getTranslation as Mock
-    mockIsRussian = languageModule.isRussian as Mock
-    mockHandleMenu = handleMenuModule.handleMenu as Mock
-    mockHandleTechSupport = techSupportModule.handleTechSupport as Mock
-    mockHandleRestartVideoGeneration =
-      videoRestartModule.handleRestartVideoGeneration as Mock
-    mockLoggerInfo = loggerModule.logger.info as Mock // Assign directly from imported module
-    mockLoggerWarn = loggerModule.logger.warn as Mock // Assign directly from imported module
-    mockLoggerError = loggerModule.logger.error as Mock // Assign directly from imported module
-
-    // Setup default mock implementations AFTER assigning variables
-    mockGetUserDetailsSubscription.mockResolvedValue({
-      isExist: true,
-      subscriptionType: SubscriptionType.NEUROPHOTO, // Default for tests
-      stars: 100,
-    })
-    mockIsRussian.mockReturnValue(false) // Default to English
-    mockGetTranslation.mockResolvedValue({
-      translation: 'Default Menu Text',
-      url: null,
-    })
-    mockMainMenu.mockResolvedValue({
-      // mainMenu is already assigned the mock fn
-      reply_markup: { keyboard: [[{ text: 'DefaultButton' }]] },
-    })
-
-    // --- Removed redundant vi.mocked and Object.assign calls ---
-    // const loggerMock = vi.mocked(loggerModule.logger) // Corrected, but assignment already done
-    // Object.assign(mockLoggerInfo, loggerMock.info) // Redundant
-    // Object.assign(mockLoggerWarn, loggerMock.warn) // Redundant
-    // Object.assign(mockLoggerError, loggerMock.error) // Redundant
-
-    // const mainMenuMock = vi.mocked(mainMenuModule.mainMenu) // Corrected, but assignment already done
-    // Object.assign(mockMainMenu, mainMenuMock.mainMenu) // Redundant
-
-    mockCtx = createMockTelegrafContext({
-      // Correct: Nest the scene methods within the scene object
-      scene: {
-        scene: {
-          enter: vi.fn(),
-        },
-      },
-      from: { id: 123, username: 'testuser', language_code: 'ru' },
-      message: { text: 'MenuButton' },
-      // Overrides for the specific test can be set here, but usually done in the 'it' block
-      // but it's better to set them per test case for clarity
-    })
-  })
-
-  it('should setup basic mocks', () => {
-    expect(mockCtx).toBeDefined()
-    expect(mockGetUserDetailsSubscription).toBeDefined()
-  })
-
-  // Тест 1: Вход в меню (Подписка NEUROBASE/RU)
-  it('should handle entering the menu for a user with NEUROBASE subscription (RU)', async () => {
-    // Arrange
-    const mockTelegramId = '12345RU'
-    // --- Pass from and chat data during context creation ---
-    mockCtx = createMockTelegrafContext({
-      from: { id: 12345, language_code: 'ru' },
-      chat: { id: 12345, type: 'private' },
-      // Include scene/wizard/session defaults again or ensure they are correctly passed
-      scene: {
-=======
 import { describe, it, expect, vi } from 'vitest'
 
 // Мокаем telegraf
@@ -186,7 +7,6 @@
       BaseScene: vi.fn().mockImplementation(id => ({
         id,
         enterHandler: vi.fn(),
->>>>>>> 2a27c6c5
         enter: vi.fn(),
         leave: vi.fn(),
         hears: vi.fn().mockReturnThis(),
