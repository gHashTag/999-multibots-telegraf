<<<<<<< HEAD
import { describe, it, expect, vi, beforeEach } from 'vitest'
// Импортируем типы из telegraf напрямую
import type { Message, CallbackQuery, Update } from 'telegraf/types'
import type { MyContext } from '@/interfaces'
import { SubscriptionType } from '@/interfaces/subscription.interface'
import type { ModeEnum } from '@/interfaces/modes'

// Мок для path (обычный импорт)
vi.mock('path', () => {
  return {
    join: vi.fn().mockImplementation((...args) => args.join('/')),
    resolve: vi.fn().mockImplementation((...args) => args.join('/')),
    dirname: vi.fn().mockImplementation((path) => path.split('/').slice(0, -1).join('/')),
    basename: vi.fn().mockImplementation((path) => path.split('/').pop()),
    default: {
      join: vi.fn().mockImplementation((...args) => args.join('/')),
      resolve: vi.fn().mockImplementation((...args) => args.join('/')),
      dirname: vi.fn().mockImplementation((path) => path.split('/').slice(0, -1).join('/')),
      basename: vi.fn().mockImplementation((path) => path.split('/').pop()),
    }
  }
})

// Сначала импортируем все необходимые модули
import { getUserDetailsSubscription } from '@/core/supabase/getUserDetailsSubscription'
import { getTranslation } from '@/core/supabase/getTranslation'
import { mainMenu, levels } from '@/menu/mainMenu'
import { isRussian } from '@/helpers/language'
import { handleTechSupport } from '@/commands/handleTechSupport'
import { handleMenu } from '@/handlers/handleMenu'
import { handleRestartVideoGeneration } from '@/handlers/handleVideoRestart'
import { sendReplyWithKeyboard } from '@/scenes/menuScene/sendReplyWithKeyboard'
import { logger } from '@/utils'
import { sendGenericErrorMessage } from '@/menu'

// Моки необходимо объявить до импорта тестируемых модулей
vi.mock('telegraf', () => {
  // Создаем мок класса Telegraf
  class TelegrafMock {
    use = vi.fn().mockReturnThis();
    launch = vi.fn().mockResolvedValue(undefined);
    telegram = {
      sendMessage: vi.fn().mockResolvedValue({}),
      sendPhoto: vi.fn().mockResolvedValue({}),
      sendDocument: vi.fn().mockResolvedValue({}),
      sendMediaGroup: vi.fn().mockResolvedValue({}),
      setChatMenuButton: vi.fn().mockResolvedValue({}),
      setMyCommands: vi.fn().mockResolvedValue({}),
    };
    start = vi.fn().mockReturnThis();
    command = vi.fn().mockReturnThis();
    action = vi.fn().mockReturnThis();
    hears = vi.fn().mockReturnThis();
    on = vi.fn().mockReturnThis();
    stop = vi.fn().mockResolvedValue(undefined);
  }

  return {
    Telegraf: TelegrafMock,
    Markup: {
      keyboard: vi.fn().mockImplementation((buttons) => ({
        resize: vi.fn().mockReturnThis(),
        oneTime: vi.fn().mockReturnThis(),
        reply_markup: { 
          keyboard: buttons || [],
          resize_keyboard: true
        }
      })),
      inlineKeyboard: vi.fn().mockImplementation((buttons) => ({
        reply_markup: { 
          inline_keyboard: buttons || []
        }
      })),
    },
    Scenes: {
      WizardScene: vi.fn(),
      Stage: vi.fn(),
    },
  }
})

=======
import { describe, it, expect, vi, beforeEach, Mock } from 'vitest'
import { Context as TelegrafContext, Scenes } from 'telegraf'
import { Message, User, Update } from '@telegraf/types'
import { MyContext } from '../../src/interfaces'
import { ModeEnum } from '../../src/interfaces/modes'
import { SubscriptionType } from '../../src/interfaces/subscription.interface'
import { mainMenu } from '@/menu/mainMenu'
import { getTranslation } from '@/core'
import { isRussian } from '@/helpers/language'

// Import the scene and its steps (assuming they are exported like this)
import { menuScene } from '../../src/scenes/menuScene'
// We might need to manually extract or export menuCommandStep and menuNextStep if they aren't exported by default
// For now, let's assume menuScene.enterHandler and menuScene.actionHandler/messageHandler map to these

// --- Import the actual step function ---
import { menuCommandStep, menuNextStep } from '../../src/scenes/menuScene'

// --- Import the actual step functions and levels ---
import { levels as actualLevels } from '../../src/menu/mainMenu'

// Mock dependencies
// Moved variable declaration after potential vi.mock usage if needed by factories
let mockGetUserDetailsSubscription: Mock
let mockMainMenu: Mock
let mockGetTranslation: Mock
let mockIsRussian: Mock
let mockHandleMenu: Mock
let mockHandleTechSupport: Mock
let mockHandleRestartVideoGeneration: Mock
let mockLoggerInfo: Mock
let mockLoggerWarn: Mock
let mockLoggerError: Mock

// Mocks - Factories must return vi.fn() directly to avoid hoisting issues
>>>>>>> 41ec2a59
vi.mock('@/core/supabase/getUserDetailsSubscription', () => ({
  getUserDetailsSubscription: vi.fn(), // Fix: Return vi.fn() directly
}))

// --- Mock @/menu/index, including sendGenericErrorMessage ---
vi.mock('@/menu/index', () => ({
  sendGenericErrorMessage: vi.fn(),
}))

vi.mock('@/menu/mainMenu', () => ({
<<<<<<< HEAD
  mainMenu: vi.fn().mockResolvedValue({
    reply_markup: { 
      keyboard: [
        ['🤖 Цифровое тело', '📸 Нейрофото'],
        ['💰 Баланс', '💎 Пополнить баланс'],
        ['👥 Пригласить друга', '❓ Справка', '💬 Техподдержка'],
      ],
      resize_keyboard: true
    }
  }),
=======
  mainMenu: vi.fn(),
>>>>>>> 41ec2a59
  levels: {
    // Need to mock levels if used directly by scene or handlers
    100: { title_ru: 'Пополнить баланс', title_en: 'Top Up Balance' },
    101: { title_ru: 'Баланс', title_en: 'Balance' },
    102: { title_ru: 'Пригласить друга', title_en: 'Invite Friend' },
    103: { title_ru: 'Техподдержка', title_en: 'Support' },
    104: { title_ru: 'Главное меню', title_en: 'Main Menu' },
    105: { title_ru: 'Оформить подписку', title_en: 'Subscribe' },
    106: { title_ru: 'Справка', title_en: 'Help' },
    // Add other levels if needed by tests
  },
}))
vi.mock('@/core/supabase/getTranslation', () => ({
  getTranslation: vi.fn(),
}))
vi.mock('@/helpers/language', () => ({
  isRussian: vi.fn(),
}))
vi.mock('@/handlers/handleMenu', () => ({
  handleMenu: vi.fn(),
}))
vi.mock('@/commands/handleTechSupport', () => ({
  handleTechSupport: vi.fn(),
}))
vi.mock('@/handlers/handleVideoRestart', () => ({
  handleRestartVideoGeneration: vi.fn(),
}))
vi.mock('@/utils/logger', () => ({
  logger: {
    info: vi.fn(),
    warn: vi.fn(),
    error: vi.fn(),
  },
}))

<<<<<<< HEAD
// Только после импорта всех модулей и создания моков импортируем сам menuScene для теста
import { menuScene } from '@/scenes/menuScene'

// Вспомогательная функция для создания мок-контекста
const createMockContext = (languageCode: string = 'ru'): MyContext => {
  return {
    from: {
      id: 123456789,
      is_bot: false,
      first_name: 'Test User',
      language_code: languageCode,
    },
    botInfo: {
      username: 'test_bot',
    },
    scene: {
      enter: vi.fn(),
      reenter: vi.fn(),
      leave: vi.fn(),
    },
    wizard: {
      next: vi.fn(),
      cursor: 0,
      state: {},
    },
    reply: vi.fn().mockResolvedValue({}),
    update: {},
    telegram: {
      token: 'test_token',
    },
    session: {},
    answerCbQuery: vi.fn().mockResolvedValue(true),
  } as unknown as MyContext
}

// Тесты для компонентов, используемых в menuScene
describe('menuScene components', () => {
  let ctx: MyContext

  beforeEach(() => {
    // Сбрасываем все моки перед каждым тестом
    vi.clearAllMocks()
=======
// Helper to create mock context (can be imported from startScene.test or defined here)
// Assuming createMockTelegrafContext is available or defined similarly
import { createMockTelegrafContext } from './startScene.test'
>>>>>>> 41ec2a59

// --- Added logger import for vi.mocked ---
import { logger } from '@/utils/logger'

describe('menuScene', () => {
  let mockCtx: MyContext
  // Remove scene variable if not used directly
  // let scene: Scenes.WizardScene<MyContext>

  beforeEach(async () => {
    // Make beforeEach async if imports are awaited
    vi.clearAllMocks()

<<<<<<< HEAD
  describe('mainMenu', () => {
    it('should return keyboard markup', async () => {
      // Вызываем функцию с контекстом
      const result = await mainMenu({
        isRu: true,
        subscription: SubscriptionType.NEUROBASE,
        ctx,
      })

      // Проверяем что функция была вызвана с правильными параметрами
      expect(mainMenu).toHaveBeenCalledWith({
        isRu: true,
        subscription: SubscriptionType.NEUROBASE,
        ctx,
      })

      // Проверяем структуру возвращаемых данных
      expect(result).toBeDefined()
      expect(result.reply_markup).toBeDefined()
      expect(result.reply_markup.keyboard).toBeDefined()
      expect(result.reply_markup.resize_keyboard).toBe(true)
=======
    // Import necessary modules AFTER mocks are set up
    const userDetailsModule = await import(
      '@/core/supabase/getUserDetailsSubscription'
    )
    const mainMenuModule = await import('@/menu/mainMenu')
    const translationModule = await import('@/core/supabase/getTranslation')
    const languageModule = await import('@/helpers/language')
    const loggerModule = await import('@/utils/logger') // Logger module imported here
    const handleMenuModule = await import('@/handlers/handleMenu')
    const techSupportModule = await import('@/commands/handleTechSupport')
    const videoRestartModule = await import('@/handlers/handleVideoRestart')

    // Assign mocked functions to variables
    mockGetUserDetailsSubscription =
      userDetailsModule.getUserDetailsSubscription as Mock
    mockMainMenu = mainMenuModule.mainMenu as Mock
    mockGetTranslation = translationModule.getTranslation as Mock
    mockIsRussian = languageModule.isRussian as Mock
    mockHandleMenu = handleMenuModule.handleMenu as Mock
    mockHandleTechSupport = techSupportModule.handleTechSupport as Mock
    mockHandleRestartVideoGeneration =
      videoRestartModule.handleRestartVideoGeneration as Mock
    mockLoggerInfo = loggerModule.logger.info as Mock // Assign directly from imported module
    mockLoggerWarn = loggerModule.logger.warn as Mock // Assign directly from imported module
    mockLoggerError = loggerModule.logger.error as Mock // Assign directly from imported module

    // Setup default mock implementations AFTER assigning variables
    mockGetUserDetailsSubscription.mockResolvedValue({
      isExist: true,
      subscriptionType: SubscriptionType.NEUROPHOTO, // Default for tests
      stars: 100,
>>>>>>> 41ec2a59
    })
    mockIsRussian.mockReturnValue(false) // Default to English
    mockGetTranslation.mockResolvedValue({
      translation: 'Default Menu Text',
      url: null,
    })
    mockMainMenu.mockResolvedValue({
      // mainMenu is already assigned the mock fn
      reply_markup: { keyboard: [[{ text: 'DefaultButton' }]] },
    })

    // --- Removed redundant vi.mocked and Object.assign calls ---
    // const loggerMock = vi.mocked(loggerModule.logger) // Corrected, but assignment already done
    // Object.assign(mockLoggerInfo, loggerMock.info) // Redundant
    // Object.assign(mockLoggerWarn, loggerMock.warn) // Redundant
    // Object.assign(mockLoggerError, loggerMock.error) // Redundant

    // const mainMenuMock = vi.mocked(mainMenuModule.mainMenu) // Corrected, but assignment already done
    // Object.assign(mockMainMenu, mainMenuMock.mainMenu) // Redundant

    mockCtx = createMockTelegrafContext({
      // Correct: Nest the scene methods within the scene object
      scene: {
        scene: {
          enter: vi.fn(),
        },
      },
      from: { id: 123, username: 'testuser', language_code: 'ru' },
      message: { text: 'MenuButton' },
      // Overrides for the specific test can be set here, but usually done in the 'it' block
      // but it's better to set them per test case for clarity
    })
  })

  it('should setup basic mocks', () => {
    expect(mockCtx).toBeDefined()
    expect(mockGetUserDetailsSubscription).toBeDefined()
  })

  // Тест 1: Вход в меню (Подписка NEUROBASE/RU)
  it('should handle entering the menu for a user with NEUROBASE subscription (RU)', async () => {
    // Arrange
    const mockTelegramId = '12345RU'
    // --- Pass from and chat data during context creation ---
    mockCtx = createMockTelegrafContext({
      from: { id: 12345, language_code: 'ru' },
      chat: { id: 12345, type: 'private' },
      // Include scene/wizard/session defaults again or ensure they are correctly passed
      scene: {
        enter: vi.fn(),
        leave: vi.fn(),
        reenter: vi.fn(),
        state: {},
      },
      wizard: {
        next: vi.fn(),
        back: vi.fn(),
        state: {},
        step: undefined,
        cursor: 0,
        selectStep: vi.fn(),
      },
      session: { __scenes: { cursor: 0 } }, // Added cursor: 0
      botInfo: { username: 'test_menu_bot' } as any,
    })

<<<<<<< HEAD
  describe('sendReplyWithKeyboard', () => {
    it('should send message with photo', async () => {
      // Создаем мок-клавиатуру для теста
      const mockKeyboard = {
        reply_markup: {
          keyboard: [['Тестовая кнопка']],
          resize_keyboard: true
        }
      };
      
      // Вызываем функцию отправки сообщения с фото
      await sendReplyWithKeyboard(
        ctx,
        'Тестовое сообщение',
        [],
        mockKeyboard,
        'http://example.com/test.jpg'
=======
    // --- Remove direct assignment to readonly properties ---
    // mockCtx.from = { ...mockCtx.from, id: 12345, language_code: 'ru' }
    // mockCtx.chat = { id: 12345, type: 'private' }

    const userDetails = {
      isExist: true,
      subscriptionType: SubscriptionType.NEUROBASE,
      stars: 500,
    }
    // --- Change mock implementation for clarity ---
    // mockGetUserDetailsSubscription.mockResolvedValue(userDetails)
    mockGetUserDetailsSubscription.mockImplementation(async (id: string) => {
      console.log(
        `[TEST MOCK] getUserDetailsSubscription called with ID: ${id}`
>>>>>>> 41ec2a59
      )
      return Promise.resolve(userDetails) // Return the predefined userDetails object
    })

<<<<<<< HEAD
      // Проверяем что функция была вызвана с правильными параметрами
      expect(sendReplyWithKeyboard).toHaveBeenCalledWith(
        ctx,
        'Тестовое сообщение',
        [],
        mockKeyboard,
        'http://example.com/test.jpg'
      )
=======
    mockIsRussian.mockReturnValue(true)

    const translationResult = {
      translation: 'Русский текст меню с URL',
      url: 'http://example.com/photo.jpg',
    }
    mockGetTranslation.mockResolvedValue(translationResult)

    const generatedKeyboard = {
      reply_markup: { keyboard: [[{ text: 'Клавиатура NEUROBASE' }]] },
    }
    mockMainMenu.mockResolvedValue(generatedKeyboard) // mainMenu теперь async

    // --- Add a microtask delay to potentially resolve async mock timing issues ---
    await Promise.resolve()

    // Act
    // --- Correctly call the imported step function ---
    await menuCommandStep(mockCtx) // Corrected: Pass only mockCtx

    // Assert
    expect(mockGetUserDetailsSubscription).toHaveBeenCalledWith(
      mockCtx.from.id.toString()
    )
    expect(mockIsRussian).toHaveBeenCalledWith(mockCtx)
    expect(mockGetTranslation).toHaveBeenCalledWith({
      key: 'menu', // Ожидаем ключ 'menu' для NEUROBASE
      ctx: mockCtx,
      bot_name: 'test_menu_bot',
>>>>>>> 41ec2a59
    })
    expect(mockMainMenu).toHaveBeenCalledWith({
      isRu: true,
      subscription: SubscriptionType.NEUROBASE,
      ctx: mockCtx,
    })
    // Ожидаем вызов replyWithPhoto, так как URL есть
    expect(mockCtx.replyWithPhoto).toHaveBeenCalledWith(translationResult.url, {
      caption: translationResult.translation,
      reply_markup: generatedKeyboard.reply_markup,
    })
    expect(mockCtx.reply).not.toHaveBeenCalled() // Обычный reply не должен вызываться
    expect(mockCtx.wizard.next).toHaveBeenCalled()
  })

  // TODO: Add Test 2: Вход в меню (Подписка NEUROPHOTO/EN)
  // TODO: Add Test 3: Обработка кнопки "Справка"
  // TODO: Add Test 4: Обработка функциональной кнопки (передача в handleMenu)

  it('should enter help_scene when Help button is pressed', async () => {
    // Arrange
    const mockSceneEnter = vi.fn()
    const mockIsRussianFn = vi.fn().mockReturnValue(false) // Mock isRussian specifically for this test

    mockCtx = createMockTelegrafContext({
      // Pass required scene, wizard, session structure
      scene: {
        scene: {
          enter: mockSceneEnter, // Use the specific mock
          leave: vi.fn(),
          reenter: vi.fn(),
          state: {},
        },
      },
      wizard: {
        next: vi.fn(),
        back: vi.fn(),
        state: {},
        step: undefined,
        cursor: 0,
        selectStep: vi.fn(),
      },
      session: { __scenes: { cursor: 0 } },
      // Set user/message for the test case
      from: { id: 123, username: 'testuser', language_code: 'en' }, // English user
      // Use actual button text from mocked levels
      message: { text: actualLevels[106].title_en },
      botInfo: { username: 'test_menu_bot' } as any,
    })

    // Override the specific mock for isRussian used within this test scope
    mockIsRussian.mockImplementation(mockIsRussianFn)

    // Act: Call the handler for the next step
    await menuNextStep(mockCtx)

    // Assert
    expect(mockIsRussianFn).toHaveBeenCalledWith(mockCtx) // Check if isRussian was called
    expect(mockSceneEnter).toHaveBeenCalledWith(ModeEnum.Help) // Check if scene.enter was called with Help mode
  })
})<|MERGE_RESOLUTION|>--- conflicted
+++ resolved
@@ -1,86 +1,3 @@
-<<<<<<< HEAD
-import { describe, it, expect, vi, beforeEach } from 'vitest'
-// Импортируем типы из telegraf напрямую
-import type { Message, CallbackQuery, Update } from 'telegraf/types'
-import type { MyContext } from '@/interfaces'
-import { SubscriptionType } from '@/interfaces/subscription.interface'
-import type { ModeEnum } from '@/interfaces/modes'
-
-// Мок для path (обычный импорт)
-vi.mock('path', () => {
-  return {
-    join: vi.fn().mockImplementation((...args) => args.join('/')),
-    resolve: vi.fn().mockImplementation((...args) => args.join('/')),
-    dirname: vi.fn().mockImplementation((path) => path.split('/').slice(0, -1).join('/')),
-    basename: vi.fn().mockImplementation((path) => path.split('/').pop()),
-    default: {
-      join: vi.fn().mockImplementation((...args) => args.join('/')),
-      resolve: vi.fn().mockImplementation((...args) => args.join('/')),
-      dirname: vi.fn().mockImplementation((path) => path.split('/').slice(0, -1).join('/')),
-      basename: vi.fn().mockImplementation((path) => path.split('/').pop()),
-    }
-  }
-})
-
-// Сначала импортируем все необходимые модули
-import { getUserDetailsSubscription } from '@/core/supabase/getUserDetailsSubscription'
-import { getTranslation } from '@/core/supabase/getTranslation'
-import { mainMenu, levels } from '@/menu/mainMenu'
-import { isRussian } from '@/helpers/language'
-import { handleTechSupport } from '@/commands/handleTechSupport'
-import { handleMenu } from '@/handlers/handleMenu'
-import { handleRestartVideoGeneration } from '@/handlers/handleVideoRestart'
-import { sendReplyWithKeyboard } from '@/scenes/menuScene/sendReplyWithKeyboard'
-import { logger } from '@/utils'
-import { sendGenericErrorMessage } from '@/menu'
-
-// Моки необходимо объявить до импорта тестируемых модулей
-vi.mock('telegraf', () => {
-  // Создаем мок класса Telegraf
-  class TelegrafMock {
-    use = vi.fn().mockReturnThis();
-    launch = vi.fn().mockResolvedValue(undefined);
-    telegram = {
-      sendMessage: vi.fn().mockResolvedValue({}),
-      sendPhoto: vi.fn().mockResolvedValue({}),
-      sendDocument: vi.fn().mockResolvedValue({}),
-      sendMediaGroup: vi.fn().mockResolvedValue({}),
-      setChatMenuButton: vi.fn().mockResolvedValue({}),
-      setMyCommands: vi.fn().mockResolvedValue({}),
-    };
-    start = vi.fn().mockReturnThis();
-    command = vi.fn().mockReturnThis();
-    action = vi.fn().mockReturnThis();
-    hears = vi.fn().mockReturnThis();
-    on = vi.fn().mockReturnThis();
-    stop = vi.fn().mockResolvedValue(undefined);
-  }
-
-  return {
-    Telegraf: TelegrafMock,
-    Markup: {
-      keyboard: vi.fn().mockImplementation((buttons) => ({
-        resize: vi.fn().mockReturnThis(),
-        oneTime: vi.fn().mockReturnThis(),
-        reply_markup: { 
-          keyboard: buttons || [],
-          resize_keyboard: true
-        }
-      })),
-      inlineKeyboard: vi.fn().mockImplementation((buttons) => ({
-        reply_markup: { 
-          inline_keyboard: buttons || []
-        }
-      })),
-    },
-    Scenes: {
-      WizardScene: vi.fn(),
-      Stage: vi.fn(),
-    },
-  }
-})
-
-=======
 import { describe, it, expect, vi, beforeEach, Mock } from 'vitest'
 import { Context as TelegrafContext, Scenes } from 'telegraf'
 import { Message, User, Update } from '@telegraf/types'
@@ -116,7 +33,6 @@
 let mockLoggerError: Mock
 
 // Mocks - Factories must return vi.fn() directly to avoid hoisting issues
->>>>>>> 41ec2a59
 vi.mock('@/core/supabase/getUserDetailsSubscription', () => ({
   getUserDetailsSubscription: vi.fn(), // Fix: Return vi.fn() directly
 }))
@@ -127,20 +43,7 @@
 }))
 
 vi.mock('@/menu/mainMenu', () => ({
-<<<<<<< HEAD
-  mainMenu: vi.fn().mockResolvedValue({
-    reply_markup: { 
-      keyboard: [
-        ['🤖 Цифровое тело', '📸 Нейрофото'],
-        ['💰 Баланс', '💎 Пополнить баланс'],
-        ['👥 Пригласить друга', '❓ Справка', '💬 Техподдержка'],
-      ],
-      resize_keyboard: true
-    }
-  }),
-=======
   mainMenu: vi.fn(),
->>>>>>> 41ec2a59
   levels: {
     // Need to mock levels if used directly by scene or handlers
     100: { title_ru: 'Пополнить баланс', title_en: 'Top Up Balance' },
@@ -176,54 +79,9 @@
   },
 }))
 
-<<<<<<< HEAD
-// Только после импорта всех модулей и создания моков импортируем сам menuScene для теста
-import { menuScene } from '@/scenes/menuScene'
-
-// Вспомогательная функция для создания мок-контекста
-const createMockContext = (languageCode: string = 'ru'): MyContext => {
-  return {
-    from: {
-      id: 123456789,
-      is_bot: false,
-      first_name: 'Test User',
-      language_code: languageCode,
-    },
-    botInfo: {
-      username: 'test_bot',
-    },
-    scene: {
-      enter: vi.fn(),
-      reenter: vi.fn(),
-      leave: vi.fn(),
-    },
-    wizard: {
-      next: vi.fn(),
-      cursor: 0,
-      state: {},
-    },
-    reply: vi.fn().mockResolvedValue({}),
-    update: {},
-    telegram: {
-      token: 'test_token',
-    },
-    session: {},
-    answerCbQuery: vi.fn().mockResolvedValue(true),
-  } as unknown as MyContext
-}
-
-// Тесты для компонентов, используемых в menuScene
-describe('menuScene components', () => {
-  let ctx: MyContext
-
-  beforeEach(() => {
-    // Сбрасываем все моки перед каждым тестом
-    vi.clearAllMocks()
-=======
 // Helper to create mock context (can be imported from startScene.test or defined here)
 // Assuming createMockTelegrafContext is available or defined similarly
 import { createMockTelegrafContext } from './startScene.test'
->>>>>>> 41ec2a59
 
 // --- Added logger import for vi.mocked ---
 import { logger } from '@/utils/logger'
@@ -237,29 +95,6 @@
     // Make beforeEach async if imports are awaited
     vi.clearAllMocks()
 
-<<<<<<< HEAD
-  describe('mainMenu', () => {
-    it('should return keyboard markup', async () => {
-      // Вызываем функцию с контекстом
-      const result = await mainMenu({
-        isRu: true,
-        subscription: SubscriptionType.NEUROBASE,
-        ctx,
-      })
-
-      // Проверяем что функция была вызвана с правильными параметрами
-      expect(mainMenu).toHaveBeenCalledWith({
-        isRu: true,
-        subscription: SubscriptionType.NEUROBASE,
-        ctx,
-      })
-
-      // Проверяем структуру возвращаемых данных
-      expect(result).toBeDefined()
-      expect(result.reply_markup).toBeDefined()
-      expect(result.reply_markup.keyboard).toBeDefined()
-      expect(result.reply_markup.resize_keyboard).toBe(true)
-=======
     // Import necessary modules AFTER mocks are set up
     const userDetailsModule = await import(
       '@/core/supabase/getUserDetailsSubscription'
@@ -291,7 +126,6 @@
       isExist: true,
       subscriptionType: SubscriptionType.NEUROPHOTO, // Default for tests
       stars: 100,
->>>>>>> 41ec2a59
     })
     mockIsRussian.mockReturnValue(false) // Default to English
     mockGetTranslation.mockResolvedValue({
@@ -358,25 +192,6 @@
       botInfo: { username: 'test_menu_bot' } as any,
     })
 
-<<<<<<< HEAD
-  describe('sendReplyWithKeyboard', () => {
-    it('should send message with photo', async () => {
-      // Создаем мок-клавиатуру для теста
-      const mockKeyboard = {
-        reply_markup: {
-          keyboard: [['Тестовая кнопка']],
-          resize_keyboard: true
-        }
-      };
-      
-      // Вызываем функцию отправки сообщения с фото
-      await sendReplyWithKeyboard(
-        ctx,
-        'Тестовое сообщение',
-        [],
-        mockKeyboard,
-        'http://example.com/test.jpg'
-=======
     // --- Remove direct assignment to readonly properties ---
     // mockCtx.from = { ...mockCtx.from, id: 12345, language_code: 'ru' }
     // mockCtx.chat = { id: 12345, type: 'private' }
@@ -391,21 +206,10 @@
     mockGetUserDetailsSubscription.mockImplementation(async (id: string) => {
       console.log(
         `[TEST MOCK] getUserDetailsSubscription called with ID: ${id}`
->>>>>>> 41ec2a59
       )
       return Promise.resolve(userDetails) // Return the predefined userDetails object
     })
 
-<<<<<<< HEAD
-      // Проверяем что функция была вызвана с правильными параметрами
-      expect(sendReplyWithKeyboard).toHaveBeenCalledWith(
-        ctx,
-        'Тестовое сообщение',
-        [],
-        mockKeyboard,
-        'http://example.com/test.jpg'
-      )
-=======
     mockIsRussian.mockReturnValue(true)
 
     const translationResult = {
@@ -435,7 +239,6 @@
       key: 'menu', // Ожидаем ключ 'menu' для NEUROBASE
       ctx: mockCtx,
       bot_name: 'test_menu_bot',
->>>>>>> 41ec2a59
     })
     expect(mockMainMenu).toHaveBeenCalledWith({
       isRu: true,
