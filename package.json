--- conflicted
+++ resolved
@@ -62,7 +62,6 @@
     "docker:test:payment": "bash run-tests.sh payment-processor",
     "docker:test:all": "bash run-tests.sh",
     "docker:run-test": "bash run-tests.sh",
-<<<<<<< HEAD
     "check:ports": "./scripts/check-ports.sh",
     "free:ports": "./scripts/free-ports.sh",
     "prebots": "npm run check:ports",
@@ -75,9 +74,8 @@
     "pretgwebhook:dev": "npm run check:ports",
     "predocker:up": "npm run check:ports",
     "prestart": "npm run check:ports"
-=======
+    "docker:run-test": "bash run-tests.sh",
     "ansible:deploy": "ansible-playbook playbook.yml --vault-password-file ../vault_password.txt"
->>>>>>> 7fb52c69
   },
   "dependencies": {
     "@inngest/test": "^0.1.6",
